--- conflicted
+++ resolved
@@ -386,7 +386,6 @@
     assert s2.next_step == s3
 
 
-<<<<<<< HEAD
 def test_chaining_choice_sets_default_field():
     s1_pass = Pass('Step - One')
     s2_choice = Choice('Step - Two')
@@ -417,8 +416,6 @@
     assert s2_choice.next_step is None  # Choice steps do not have next_step
 
 
-=======
->>>>>>> 4f90ba37
 def test_catch_fail_for_unsupported_state():
     s1 = Pass('Step - One')
 
