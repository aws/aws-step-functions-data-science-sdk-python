# Copyright 2019 Amazon.com, Inc. or its affiliates. All Rights Reserved.
#
# Licensed under the Apache License, Version 2.0 (the "License").
# You may not use this file except in compliance with the License.
# A copy of the License is located at
#
#     http://www.apache.org/licenses/LICENSE-2.0
#
# or in the "license" file accompanying this file. This file is distributed 
# on an "AS IS" BASIS, WITHOUT WARRANTIES OR CONDITIONS OF ANY KIND, either 
# express or implied. See the License for the specific language governing 
# permissions and limitations under the License.
from __future__ import absolute_import

import boto3

from unittest.mock import patch
from stepfunctions.steps.service import DynamoDBGetItemStep, DynamoDBPutItemStep, DynamoDBUpdateItemStep, DynamoDBDeleteItemStep
<<<<<<< HEAD
from stepfunctions.steps.service import (
    EksCreateClusterStep,
    EksCreateFargateProfileStep,
    EksCreateNodeGroupStep,
    EksDeleteClusterStep,
    EksDeleteFargateProfileStep,
    EksDeleteNodeGroupStep,
)
from stepfunctions.steps.service import SnsPublishStep, SqsSendMessageStep
=======
>>>>>>> 6b62bf78
from stepfunctions.steps.service import EmrCreateClusterStep, EmrTerminateClusterStep, EmrAddStepStep, EmrCancelStepStep, EmrSetClusterTerminationProtectionStep, EmrModifyInstanceFleetByNameStep, EmrModifyInstanceGroupByNameStep
from stepfunctions.steps.service import EventBridgePutEventsStep
from stepfunctions.steps.service import SnsPublishStep, SqsSendMessageStep
from stepfunctions.steps.service import GlueDataBrewStartJobRunStep


@patch.object(boto3.session.Session, 'region_name', 'us-east-1')
def test_sns_publish_step_creation():
    step = SnsPublishStep('Publish to SNS', parameters={
        'TopicArn': 'arn:aws:sns:us-east-1:123456789012:myTopic',
        'Message': 'message',
    })

    assert step.to_dict() == {
        'Type': 'Task',
        'Resource': 'arn:aws:states:::sns:publish',
        'Parameters': {
            'TopicArn': 'arn:aws:sns:us-east-1:123456789012:myTopic',
            'Message': 'message',
        },
        'End': True
    }

    step = SnsPublishStep('Publish to SNS', wait_for_callback=True, parameters={
        'TopicArn': 'arn:aws:sns:us-east-1:123456789012:myTopic',
        'Message': {
            'Input.$': '$',
            'TaskToken.$': '$$.Task.Token'
        }
    })

    assert step.to_dict() == {
        'Type': 'Task',
        'Resource': 'arn:aws:states:::sns:publish.waitForTaskToken',
        'Parameters': {
            'TopicArn': 'arn:aws:sns:us-east-1:123456789012:myTopic',
            'Message': {
                'Input.$': '$',
                'TaskToken.$': '$$.Task.Token'
            }
        },
        'End': True
    }


@patch.object(boto3.session.Session, 'region_name', 'us-east-1')
def test_sqs_send_message_step_creation():
    step = SqsSendMessageStep('Send to SQS', parameters={
        'QueueUrl': 'https://sqs.us-east-1.amazonaws.com/123456789012/myQueue',
        'MessageBody': 'Hello'
    })

    assert step.to_dict() == {
        'Type': 'Task',
        'Resource': 'arn:aws:states:::sqs:sendMessage',
        'Parameters': {
            'QueueUrl': 'https://sqs.us-east-1.amazonaws.com/123456789012/myQueue',
            'MessageBody': 'Hello'
        },
        'End': True
    }

    step = SqsSendMessageStep('Send to SQS', wait_for_callback=True, parameters={
        'QueueUrl': 'https://sqs.us-east-1.amazonaws.com/123456789012/myQueue',
        'MessageBody': {
            'Input.$': '$',
            'TaskToken.$': '$$.Task.Token'
        }
    })

    assert step.to_dict() == {
        'Type': 'Task',
        'Resource': 'arn:aws:states:::sqs:sendMessage.waitForTaskToken',
        'Parameters': {
            'QueueUrl': 'https://sqs.us-east-1.amazonaws.com/123456789012/myQueue',
            'MessageBody': {
                'Input.$': '$',
                'TaskToken.$': '$$.Task.Token'
            }
        },
        'End': True
    }

@patch.object(boto3.session.Session, 'region_name', 'us-east-1')
def test_eventbridge_put_events_step_creation():
    step = EventBridgePutEventsStep('Send to EventBridge', parameters={
        "Entries": [
            {
                "Detail": {
                    "Message": "MyMessage"
                },
                "DetailType": "MyDetailType",
                "EventBusName": "MyEventBus",
                "Source": "my.source"
            }
        ]
    })

    assert step.to_dict() == {
        "Type": "Task",
        "Resource": 'arn:aws:states:::events:putEvents',
        "Parameters": {
            "Entries": [
                {
                    "Detail": {
                        "Message": "MyMessage"
                    },
                    "DetailType": "MyDetailType",
                    "EventBusName": "MyEventBus",
                    "Source": "my.source"
                }
            ]
        },
        "End": True
    }

    step = EventBridgePutEventsStep('Send to EventBridge', wait_for_callback=True, parameters={
        "Entries": [
            {
                "Detail": {
                    "Message.$": "$.MyMessage"
                },
                "DetailType": "MyDetailType",
                "EventBusName": "MyEventBus",
                "Source": "my.source"
            }
        ]
    })

    assert step.to_dict() == {
        "Type": "Task",
        "Resource": "arn:aws:states:::events:putEvents.waitForTaskToken",
        "Parameters": {
            "Entries": [
                {
                    "Detail": {
                        "Message.$": "$.MyMessage"
                    },
                    "DetailType": "MyDetailType",
                    "EventBusName": "MyEventBus",
                    "Source": "my.source"
                }
            ]
        },
        "End": True
    }


@patch.object(boto3.session.Session, 'region_name', 'us-east-1')
def test_dynamodb_get_item_step_creation():
    step = DynamoDBGetItemStep('Read Message From DynamoDB', parameters={
        'TableName': 'TransferDataRecords-DDBTable-3I41R5L5EAGT',
        'Key': {
            'MessageId': {
                'S.$': '$.List[0]'
            }
        }
    })

    assert step.to_dict() == {
        'Type': 'Task',
        'Resource': 'arn:aws:states:::dynamodb:getItem',
        'Parameters': {
            'TableName': 'TransferDataRecords-DDBTable-3I41R5L5EAGT',
            'Key': {
                'MessageId': {
                    'S.$': '$.List[0]'
                }
            }
        },
        'End': True
    }


@patch.object(boto3.session.Session, 'region_name', 'us-east-1')
def test_dynamodb_put_item_step_creation():
    step = DynamoDBPutItemStep('Add Message From DynamoDB', parameters={
        'TableName': 'TransferDataRecords-DDBTable-3I41R5L5EAGT',
        'Item': {
            'MessageId': {
                'S': '123456789'
            }
        }
    })

    assert step.to_dict() == {
        'Type': 'Task',
        'Resource': 'arn:aws:states:::dynamodb:putItem',
        'Parameters': {
            'TableName': 'TransferDataRecords-DDBTable-3I41R5L5EAGT',
            'Item': {
                'MessageId': {
                    'S': '123456789'
                }
            }
        },
        'End': True
    }


@patch.object(boto3.session.Session, 'region_name', 'us-east-1')
def test_dynamodb_delete_item_step_creation():
    step = DynamoDBDeleteItemStep('Delete Message From DynamoDB', parameters={
        'TableName': 'TransferDataRecords-DDBTable-3I41R5L5EAGT',
        'Key': {
            'MessageId': {
                'S': 'MyMessage'
            }
        }
    })

    assert step.to_dict() == {
        'Type': 'Task',
        'Resource': 'arn:aws:states:::dynamodb:deleteItem',
        'Parameters': {
            'TableName': 'TransferDataRecords-DDBTable-3I41R5L5EAGT',
            'Key': {
                'MessageId': {
                    'S': 'MyMessage'
                }
            }
        },
        'End': True
    }


@patch.object(boto3.session.Session, 'region_name', 'us-east-1')
def test_dynamodb_update_item_step_creation():
    step = DynamoDBUpdateItemStep('Update Message From DynamoDB', parameters={
        'TableName': 'TransferDataRecords-DDBTable-3I41R5L5EAGT',
        'Key': {
            'RecordId': {
                'S': 'RecordId'
            }
        },
        'UpdateExpression': 'set Revision = :val1',
        'ExpressionAttributeValues': {
            ':val1': { 'S': '2' }
        }
    })

    assert step.to_dict() == {
        'Type': 'Task',
        'Resource': 'arn:aws:states:::dynamodb:updateItem',
        'Parameters': {
            'TableName': 'TransferDataRecords-DDBTable-3I41R5L5EAGT',
            'Key': {
                'RecordId': {
                    'S': 'RecordId'
                }
            },
            'UpdateExpression': 'set Revision = :val1',
            'ExpressionAttributeValues': {
                ':val1': { 'S': '2' }
            }
        },
        'End': True
    }


@patch.object(boto3.session.Session, 'region_name', 'us-east-1')
def test_emr_create_cluster_step_creation():
    step = EmrCreateClusterStep('Create EMR cluster', parameters={
        'Name': 'MyWorkflowCluster',
        'VisibleToAllUsers': True,
        'ReleaseLabel': 'emr-5.28.0',
        'Applications': [
            {
                'Name': 'Hive'
            }
        ],
        'ServiceRole': 'EMR_DefaultRole',
        'JobFlowRole': 'EMR_EC2_DefaultRole',
        'LogUri': 's3n://aws-logs-123456789012-us-east-1/elasticmapreduce/',
        'Instances': {
            'KeepJobFlowAliveWhenNoSteps': True,
            'InstanceFleets': [
                {
                    'InstanceFleetType': 'MASTER',
                    'Name': 'MASTER',   
                    'TargetOnDemandCapacity': 1,
                    'InstanceTypeConfigs': [
                        {
                            'InstanceType': 'm4.xlarge'
                        }
                    ]
                },
                {
                    'InstanceFleetType': 'CORE',
                    'Name': 'CORE',
                    'TargetOnDemandCapacity': 1,
                    'InstanceTypeConfigs': [
                        {
                            'InstanceType': 'm4.xlarge'
                        }
                    ]
                }
            ]
        }
    })

    assert step.to_dict() == {
        'Type': 'Task',
        'Resource': 'arn:aws:states:::elasticmapreduce:createCluster.sync',
        'Parameters': {
            'Name': 'MyWorkflowCluster',
            'VisibleToAllUsers': True,
            'ReleaseLabel': 'emr-5.28.0',
            'Applications': [
                {
                    'Name': 'Hive'
                }
            ],
            'ServiceRole': 'EMR_DefaultRole',
            'JobFlowRole': 'EMR_EC2_DefaultRole',
            'LogUri': 's3n://aws-logs-123456789012-us-east-1/elasticmapreduce/',
            'Instances': {
                'KeepJobFlowAliveWhenNoSteps': True,
                'InstanceFleets': [
                    {
                        'InstanceFleetType': 'MASTER',
                        'Name': 'MASTER',   
                        'TargetOnDemandCapacity': 1,
                        'InstanceTypeConfigs': [
                            {
                                'InstanceType': 'm4.xlarge'
                            }
                        ]
                    },
                    {
                        'InstanceFleetType': 'CORE',
                        'Name': 'CORE',
                        'TargetOnDemandCapacity': 1,
                        'InstanceTypeConfigs': [
                            {
                                'InstanceType': 'm4.xlarge'
                            }
                        ]
                    }
                ]
            }
        },
        'End': True
    }

    step = EmrCreateClusterStep('Create EMR cluster', wait_for_completion=False, parameters={
        'Name': 'MyWorkflowCluster',
        'VisibleToAllUsers': True,
        'ReleaseLabel': 'emr-5.28.0',
        'Applications': [
            {
                'Name': 'Hive'
            }
        ],
        'ServiceRole': 'EMR_DefaultRole',
        'JobFlowRole': 'EMR_EC2_DefaultRole',
        'LogUri': 's3n://aws-logs-123456789012-us-east-1/elasticmapreduce/',
        'Instances': {
            'KeepJobFlowAliveWhenNoSteps': True,
            'InstanceFleets': [
                {
                    'InstanceFleetType': 'MASTER',
                    'Name': 'MASTER',   
                    'TargetOnDemandCapacity': 1,
                    'InstanceTypeConfigs': [
                        {
                            'InstanceType': 'm4.xlarge'
                        }
                    ]
                },
                {
                    'InstanceFleetType': 'CORE',
                    'Name': 'CORE',
                    'TargetOnDemandCapacity': 1,
                    'InstanceTypeConfigs': [
                        {
                            'InstanceType': 'm4.xlarge'
                        }
                    ]
                }
            ]
        }
    })


    assert step.to_dict() == {
        'Type': 'Task',
        'Resource': 'arn:aws:states:::elasticmapreduce:createCluster',
        'Parameters': {
            'Name': 'MyWorkflowCluster',
            'VisibleToAllUsers': True,
            'ReleaseLabel': 'emr-5.28.0',
            'Applications': [
                {
                    'Name': 'Hive'
                }
            ],
            'ServiceRole': 'EMR_DefaultRole',
            'JobFlowRole': 'EMR_EC2_DefaultRole',
            'LogUri': 's3n://aws-logs-123456789012-us-east-1/elasticmapreduce/',
            'Instances': {
                'KeepJobFlowAliveWhenNoSteps': True,
                'InstanceFleets': [
                    {
                        'InstanceFleetType': 'MASTER',
                        'Name': 'MASTER',   
                        'TargetOnDemandCapacity': 1,
                        'InstanceTypeConfigs': [
                            {
                                'InstanceType': 'm4.xlarge'
                            }
                        ]
                    },
                    {
                        'InstanceFleetType': 'CORE',
                        'Name': 'CORE',
                        'TargetOnDemandCapacity': 1,
                        'InstanceTypeConfigs': [
                            {
                                'InstanceType': 'm4.xlarge'
                            }
                        ]
                    }
                ]
            }
        },
        'End': True
    }


@patch.object(boto3.session.Session, 'region_name', 'us-east-1')
def test_emr_terminate_cluster_step_creation():
    step = EmrTerminateClusterStep('Terminate EMR cluster', parameters={
        'ClusterId': 'MyWorkflowClusterId'
    })

    assert step.to_dict() == {
        'Type': 'Task',
        'Resource': 'arn:aws:states:::elasticmapreduce:terminateCluster.sync',
        'Parameters': {
            'ClusterId': 'MyWorkflowClusterId',
        },
        'End': True
    }

    step = EmrTerminateClusterStep('Terminate EMR cluster', wait_for_completion=False, parameters={
        'ClusterId': 'MyWorkflowClusterId'
    })

    assert step.to_dict() == {
        'Type': 'Task',
        'Resource': 'arn:aws:states:::elasticmapreduce:terminateCluster',
        'Parameters': {
            'ClusterId': 'MyWorkflowClusterId',
        },
        'End': True
    }


@patch.object(boto3.session.Session, 'region_name', 'us-east-1')
def test_emr_add_step_step_creation():
    step = EmrAddStepStep('Add step to EMR cluster', parameters={
        'ClusterId': 'MyWorkflowClusterId',
        'Step': {
            'Name': 'The first step',
            'ActionOnFailure': 'CONTINUE',
            'HadoopJarStep': {
                'Jar': 'command-runner.jar',
                'Args': [
                    'hive-script',
                    '--run-hive-script',
                    '--args',
                    '-f',
                    's3://<region>.elasticmapreduce.samples/cloudfront/code/Hive_CloudFront.q',
                    '-d',
                    'INPUT=s3://<region>.elasticmapreduce.samples',
                    '-d',
                    'OUTPUT=s3://<mybucket>/MyHiveQueryResults/'
                ]
            }
        }
    })

    assert step.to_dict() == {
        'Type': 'Task',
        'Resource': 'arn:aws:states:::elasticmapreduce:addStep.sync',
        'Parameters': {
            'ClusterId': 'MyWorkflowClusterId',
            'Step': {
                'Name': 'The first step',
                'ActionOnFailure': 'CONTINUE',
                'HadoopJarStep': {
                    'Jar': 'command-runner.jar',
                    'Args': [
                        'hive-script',
                        '--run-hive-script',
                        '--args',
                        '-f',
                        's3://<region>.elasticmapreduce.samples/cloudfront/code/Hive_CloudFront.q',
                        '-d',
                        'INPUT=s3://<region>.elasticmapreduce.samples',
                        '-d',
                        'OUTPUT=s3://<mybucket>/MyHiveQueryResults/'
                    ]
                }
            }
        },
        'End': True
    }

    step = EmrAddStepStep('Add step to EMR cluster', wait_for_completion=False, parameters={
        'ClusterId': 'MyWorkflowClusterId',
        'Step': {
            'Name': 'The first step',
            'ActionOnFailure': 'CONTINUE',
            'HadoopJarStep': {
                'Jar': 'command-runner.jar',
                'Args': [
                    'hive-script',
                    '--run-hive-script',
                    '--args',
                    '-f',
                    's3://<region>.elasticmapreduce.samples/cloudfront/code/Hive_CloudFront.q',
                    '-d',
                    'INPUT=s3://<region>.elasticmapreduce.samples',
                    '-d',
                    'OUTPUT=s3://<mybucket>/MyHiveQueryResults/'
                ]
            }
        }
    })

    assert step.to_dict() == {
        'Type': 'Task',
        'Resource': 'arn:aws:states:::elasticmapreduce:addStep',
        'Parameters': {
            'ClusterId': 'MyWorkflowClusterId',
            'Step': {
                'Name': 'The first step',
                'ActionOnFailure': 'CONTINUE',
                'HadoopJarStep': {
                    'Jar': 'command-runner.jar',
                    'Args': [
                        'hive-script',
                        '--run-hive-script',
                        '--args',
                        '-f',
                        's3://<region>.elasticmapreduce.samples/cloudfront/code/Hive_CloudFront.q',
                        '-d',
                        'INPUT=s3://<region>.elasticmapreduce.samples',
                        '-d',
                        'OUTPUT=s3://<mybucket>/MyHiveQueryResults/'
                    ]
                }
            }
        },
        'End': True
    }


@patch.object(boto3.session.Session, 'region_name', 'us-east-1')
def test_emr_cancel_step_step_creation():
    step = EmrCancelStepStep('Cancel step from EMR cluster', parameters={
        'ClusterId': 'MyWorkflowClusterId',
        'StepId': 'MyWorkflowStepId'
    })

    assert step.to_dict() == {
        'Type': 'Task',
        'Resource': 'arn:aws:states:::elasticmapreduce:cancelStep',
        'Parameters': {
            'ClusterId': 'MyWorkflowClusterId',
            'StepId': 'MyWorkflowStepId'
        },
        'End': True
    }


@patch.object(boto3.session.Session, 'region_name', 'us-east-1')
def test_emr_set_cluster_termination_protection_step_creation():
    step = EmrSetClusterTerminationProtectionStep('Set termination protection for EMR cluster', parameters={
        'ClusterId': 'MyWorkflowClusterId',
        'TerminationProtected': True
    })

    assert step.to_dict() == {
        'Type': 'Task',
        'Resource': 'arn:aws:states:::elasticmapreduce:setClusterTerminationProtection',
        'Parameters': {
            'ClusterId': 'MyWorkflowClusterId',
            'TerminationProtected': True
        },
        'End': True
    }


@patch.object(boto3.session.Session, 'region_name', 'us-east-1')
def test_emr_modify_instance_fleet_by_name_step_creation():
    step = EmrModifyInstanceFleetByNameStep('Modify Instance Fleet by name for EMR cluster', parameters={
        'ClusterId': 'MyWorkflowClusterId',
        'InstanceFleetName': 'MyCoreFleet',
        'InstanceFleet': {
            'TargetOnDemandCapacity': 8,
            'TargetSpotCapacity': 0
        }
    })

    assert step.to_dict() == {
        'Type': 'Task',
        'Resource': 'arn:aws:states:::elasticmapreduce:modifyInstanceFleetByName',
        'Parameters': {
            'ClusterId': 'MyWorkflowClusterId',
            'InstanceFleetName': 'MyCoreFleet',
            'InstanceFleet': {
                'TargetOnDemandCapacity': 8,
                'TargetSpotCapacity': 0
            }
        },
        'End': True
    }


@patch.object(boto3.session.Session, 'region_name', 'us-east-1')
def test_emr_modify_instance_group_by_name_step_creation():
    step = EmrModifyInstanceGroupByNameStep('Modify Instance Group by name for EMR cluster', parameters={
        'ClusterId': 'MyWorkflowClusterId',
        'InstanceGroupName': 'MyCoreGroup',
        'InstanceGroup': {
            'InstanceCount': 8
        }
    })

    assert step.to_dict() == {
        'Type': 'Task',
        'Resource': 'arn:aws:states:::elasticmapreduce:modifyInstanceGroupByName',
        'Parameters': {
            'ClusterId': 'MyWorkflowClusterId',
            'InstanceGroupName': 'MyCoreGroup',
            'InstanceGroup': {
                'InstanceCount': 8
            }
        },
        'End': True
    }


@patch.object(boto3.session.Session, 'region_name', 'us-east-1')
<<<<<<< HEAD
def test_eks_create_cluster_step_creation():
    step = EksCreateClusterStep('Create Eks cluster', parameters={
        "Name": "MyCluster",
        "ResourcesVpcConfig": {
          "SubnetIds": [
            "subnet-00000000000000000",
            "subnet-00000000000000001"
          ]
        },
        "RoleArn": "arn:aws:iam::123456789012:role/MyEKSClusterRole"
    })

    assert step.to_dict() == {
        'Type': 'Task',
        'Resource': 'arn:aws:states:::eks:createCluster.sync',
        'Parameters': {
            "Name": "MyCluster",
            "ResourcesVpcConfig": {
                "SubnetIds": [
                    "subnet-00000000000000000",
                    "subnet-00000000000000001"
                ]
            },
            "RoleArn": "arn:aws:iam::123456789012:role/MyEKSClusterRole"
        },
        'End': True
    }

    step = EksCreateClusterStep('Create Eks cluster', wait_for_completion=False, parameters={
        "Name": "MyCluster",
        "ResourcesVpcConfig": {
          "SubnetIds": [
            "subnet-00000000000000000",
            "subnet-00000000000000001"
          ]
        },
        "RoleArn": "arn:aws:iam::123456789012:role/MyEKSClusterRole"
    })

    assert step.to_dict() == {
        'Type': 'Task',
        'Resource': 'arn:aws:states:::eks:createCluster',
        'Parameters': {
            "Name": "MyCluster",
            "ResourcesVpcConfig": {
                "SubnetIds": [
                    "subnet-00000000000000000",
                    "subnet-00000000000000001"
                ]
            },
            "RoleArn": "arn:aws:iam::123456789012:role/MyEKSClusterRole"
        },
        'End': True
    }


@patch.object(boto3.session.Session, 'region_name', 'us-east-1')
def test_eks_delete_cluster_step_creation():
    step = EksDeleteClusterStep('Delete Eks cluster', parameters={
        "Name": "MyCluster"
    })

    assert step.to_dict() == {
        'Type': 'Task',
        'Resource': 'arn:aws:states:::eks:deleteCluster.sync',
        'Parameters': {
            "Name": "MyCluster"
        },
        'End': True
    }

    step = EksDeleteClusterStep('Delete Eks cluster', wait_for_completion=False, parameters={
        "Name": "MyCluster"
    })

    assert step.to_dict() == {
        'Type': 'Task',
        'Resource': 'arn:aws:states:::eks:deleteCluster',
        'Parameters': {
            "Name": "MyCluster"
        },
        'End': True
    }


@patch.object(boto3.session.Session, 'region_name', 'us-east-1')
def test_eks_create_fargate_profile_step_creation():
    step = EksCreateFargateProfileStep('Create Fargate profile', parameters={
        "ClusterName": "MyCluster",
        "FargateProfileName": "MyFargateProfile",
        "PodExecutionRoleArn": "arn:aws:iam::123456789012:role/MyFargatePodExecutionRole",
        "Selectors": [{
            "Namespace": "my-namespace",
            "Labels": {"my-label": "my-value"}
          }]
    })

    assert step.to_dict() == {
        'Type': 'Task',
        'Resource': 'arn:aws:states:::eks:createFargateProfile.sync',
        'Parameters': {
            "ClusterName": "MyCluster",
            "FargateProfileName": "MyFargateProfile",
            "PodExecutionRoleArn": "arn:aws:iam::123456789012:role/MyFargatePodExecutionRole",
            "Selectors": [{
                "Namespace": "my-namespace",
                "Labels": {"my-label": "my-value"}
            }]
        },
        'End': True
    }

    step = EksCreateFargateProfileStep('Create Fargate profile', wait_for_completion=False, parameters={
        "ClusterName": "MyCluster",
        "FargateProfileName": "MyFargateProfile",
        "PodExecutionRoleArn": "arn:aws:iam::123456789012:role/MyFargatePodExecutionRole",
        "Selectors": [{
            "Namespace": "my-namespace",
            "Labels": {"my-label": "my-value"}
          }]
    })

    assert step.to_dict() == {
        'Type': 'Task',
        'Resource': 'arn:aws:states:::eks:createFargateProfile',
        'Parameters': {
            "ClusterName": "MyCluster",
            "FargateProfileName": "MyFargateProfile",
            "PodExecutionRoleArn": "arn:aws:iam::123456789012:role/MyFargatePodExecutionRole",
            "Selectors": [{
                "Namespace": "my-namespace",
                "Labels": {"my-label": "my-value"}
            }]
        },
        'End': True
    }


@patch.object(boto3.session.Session, 'region_name', 'us-east-1')
def test_eks_delete_fargate_profile_step_creation():
    step = EksDeleteFargateProfileStep('Delete Fargate profile', parameters={
        "ClusterName": "MyCluster",
        "FargateProfileName": "MyFargateProfile"
    })

    assert step.to_dict() == {
        'Type': 'Task',
        'Resource': 'arn:aws:states:::eks:deleteFargateProfile.sync',
        'Parameters': {
            "ClusterName": "MyCluster",
            "FargateProfileName": "MyFargateProfile"
        },
        'End': True
    }

    step = EksDeleteFargateProfileStep('Delete Fargate profile', wait_for_completion=False, parameters={
        "ClusterName": "MyCluster",
        "FargateProfileName": "MyFargateProfile"
    })

    assert step.to_dict() == {
        'Type': 'Task',
        'Resource': 'arn:aws:states:::eks:deleteFargateProfile',
        'Parameters': {
            "ClusterName": "MyCluster",
            "FargateProfileName": "MyFargateProfile"
        },
        'End': True
    }


@patch.object(boto3.session.Session, 'region_name', 'us-east-1')
def test_eks_create_node_group_step_creation():
    step = EksCreateNodeGroupStep('Create Node Group', parameters={
        "ClusterName": "MyCluster",
        "NodegroupName": "MyNodegroup",
        "NodeRole": "arn:aws:iam::123456789012:role/MyNodeInstanceRole",
        "Subnets": [
            "subnet-00000000000000000",
            "subnet-00000000000000001"
        ]
=======
def test_databrew_start_job_run_step_creation_sync():
    step = GlueDataBrewStartJobRunStep('Start Glue DataBrew Job Run - Sync', parameters={
        "Name": "MyWorkflowJobRun"
>>>>>>> 6b62bf78
    })

    assert step.to_dict() == {
        'Type': 'Task',
<<<<<<< HEAD
        'Resource': 'arn:aws:states:::eks:createNodegroup.sync',
        'Parameters': {
            "ClusterName": "MyCluster",
            "NodegroupName": "MyNodegroup",
            "NodeRole": "arn:aws:iam::123456789012:role/MyNodeInstanceRole",
            "Subnets": [
                "subnet-00000000000000000",
                "subnet-00000000000000001"
            ],
        },
        'End': True
    }

    step = EksCreateNodeGroupStep('Create Node Group', wait_for_completion=False, parameters={
        "ClusterName": "MyCluster",
        "NodegroupName": "MyNodegroup",
        "NodeRole": "arn:aws:iam::123456789012:role/MyNodeInstanceRole",
        "Subnets": [
            "subnet-00000000000000000",
            "subnet-00000000000000001"
        ]
    })

    assert step.to_dict() == {
        'Type': 'Task',
        'Resource': 'arn:aws:states:::eks:createNodegroup',
        'Parameters': {
            "ClusterName": "MyCluster",
            "NodegroupName": "MyNodegroup",
            "NodeRole": "arn:aws:iam::123456789012:role/MyNodeInstanceRole",
            "Subnets": [
                "subnet-00000000000000000",
                "subnet-00000000000000001"
            ],
=======
        'Resource': 'arn:aws:states:::databrew:startJobRun.sync',
        'Parameters': {
            'Name': 'MyWorkflowJobRun'
>>>>>>> 6b62bf78
        },
        'End': True
    }


@patch.object(boto3.session.Session, 'region_name', 'us-east-1')
<<<<<<< HEAD
def test_eks_delete_node_group_step_creation():
    step = EksDeleteNodeGroupStep('Delete Node Group', parameters={
        "ClusterName": "MyCluster",
        "NodegroupName": "MyNodegroup"
    })

    assert step.to_dict() == {
        'Type': 'Task',
        'Resource': 'arn:aws:states:::eks:deleteNodegroup.sync',
        'Parameters': {
            "ClusterName": "MyCluster",
            "NodegroupName": "MyNodegroup"
        },
        'End': True
    }

    step = EksDeleteNodeGroupStep('Delete Node Group', wait_for_completion=False, parameters={
        "ClusterName": "MyCluster",
        "NodegroupName": "MyNodegroup"
=======
def test_databrew_start_job_run_step_creation():
    step = GlueDataBrewStartJobRunStep('Start Glue DataBrew Job Run', wait_for_completion=False, parameters={
        "Name": "MyWorkflowJobRun"
>>>>>>> 6b62bf78
    })

    assert step.to_dict() == {
        'Type': 'Task',
<<<<<<< HEAD
        'Resource': 'arn:aws:states:::eks:deleteNodegroup',
        'Parameters': {
            "ClusterName": "MyCluster",
            "NodegroupName": "MyNodegroup"
=======
        'Resource': 'arn:aws:states:::databrew:startJobRun',
        'Parameters': {
            'Name': 'MyWorkflowJobRun'
>>>>>>> 6b62bf78
        },
        'End': True
    }<|MERGE_RESOLUTION|>--- conflicted
+++ resolved
@@ -16,7 +16,6 @@
 
 from unittest.mock import patch
 from stepfunctions.steps.service import DynamoDBGetItemStep, DynamoDBPutItemStep, DynamoDBUpdateItemStep, DynamoDBDeleteItemStep
-<<<<<<< HEAD
 from stepfunctions.steps.service import (
     EksCreateClusterStep,
     EksCreateFargateProfileStep,
@@ -25,9 +24,6 @@
     EksDeleteFargateProfileStep,
     EksDeleteNodeGroupStep,
 )
-from stepfunctions.steps.service import SnsPublishStep, SqsSendMessageStep
-=======
->>>>>>> 6b62bf78
 from stepfunctions.steps.service import EmrCreateClusterStep, EmrTerminateClusterStep, EmrAddStepStep, EmrCancelStepStep, EmrSetClusterTerminationProtectionStep, EmrModifyInstanceFleetByNameStep, EmrModifyInstanceGroupByNameStep
 from stepfunctions.steps.service import EventBridgePutEventsStep
 from stepfunctions.steps.service import SnsPublishStep, SqsSendMessageStep
@@ -675,282 +671,306 @@
 
 
 @patch.object(boto3.session.Session, 'region_name', 'us-east-1')
-<<<<<<< HEAD
-def test_eks_create_cluster_step_creation():
-    step = EksCreateClusterStep('Create Eks cluster', parameters={
-        "Name": "MyCluster",
-        "ResourcesVpcConfig": {
-          "SubnetIds": [
-            "subnet-00000000000000000",
-            "subnet-00000000000000001"
-          ]
-        },
-        "RoleArn": "arn:aws:iam::123456789012:role/MyEKSClusterRole"
-    })
-
-    assert step.to_dict() == {
-        'Type': 'Task',
-        'Resource': 'arn:aws:states:::eks:createCluster.sync',
-        'Parameters': {
-            "Name": "MyCluster",
-            "ResourcesVpcConfig": {
-                "SubnetIds": [
-                    "subnet-00000000000000000",
-                    "subnet-00000000000000001"
-                ]
-            },
-            "RoleArn": "arn:aws:iam::123456789012:role/MyEKSClusterRole"
-        },
-        'End': True
-    }
-
-    step = EksCreateClusterStep('Create Eks cluster', wait_for_completion=False, parameters={
-        "Name": "MyCluster",
-        "ResourcesVpcConfig": {
-          "SubnetIds": [
-            "subnet-00000000000000000",
-            "subnet-00000000000000001"
-          ]
-        },
-        "RoleArn": "arn:aws:iam::123456789012:role/MyEKSClusterRole"
-    })
-
-    assert step.to_dict() == {
-        'Type': 'Task',
-        'Resource': 'arn:aws:states:::eks:createCluster',
-        'Parameters': {
-            "Name": "MyCluster",
-            "ResourcesVpcConfig": {
-                "SubnetIds": [
-                    "subnet-00000000000000000",
-                    "subnet-00000000000000001"
-                ]
-            },
-            "RoleArn": "arn:aws:iam::123456789012:role/MyEKSClusterRole"
-        },
-        'End': True
-    }
-
-
-@patch.object(boto3.session.Session, 'region_name', 'us-east-1')
-def test_eks_delete_cluster_step_creation():
-    step = EksDeleteClusterStep('Delete Eks cluster', parameters={
-        "Name": "MyCluster"
-    })
-
-    assert step.to_dict() == {
-        'Type': 'Task',
-        'Resource': 'arn:aws:states:::eks:deleteCluster.sync',
-        'Parameters': {
-            "Name": "MyCluster"
-        },
-        'End': True
-    }
-
-    step = EksDeleteClusterStep('Delete Eks cluster', wait_for_completion=False, parameters={
-        "Name": "MyCluster"
-    })
-
-    assert step.to_dict() == {
-        'Type': 'Task',
-        'Resource': 'arn:aws:states:::eks:deleteCluster',
-        'Parameters': {
-            "Name": "MyCluster"
-        },
-        'End': True
-    }
-
-
-@patch.object(boto3.session.Session, 'region_name', 'us-east-1')
-def test_eks_create_fargate_profile_step_creation():
-    step = EksCreateFargateProfileStep('Create Fargate profile', parameters={
-        "ClusterName": "MyCluster",
-        "FargateProfileName": "MyFargateProfile",
-        "PodExecutionRoleArn": "arn:aws:iam::123456789012:role/MyFargatePodExecutionRole",
-        "Selectors": [{
-            "Namespace": "my-namespace",
-            "Labels": {"my-label": "my-value"}
-          }]
-    })
-
-    assert step.to_dict() == {
-        'Type': 'Task',
-        'Resource': 'arn:aws:states:::eks:createFargateProfile.sync',
-        'Parameters': {
-            "ClusterName": "MyCluster",
-            "FargateProfileName": "MyFargateProfile",
-            "PodExecutionRoleArn": "arn:aws:iam::123456789012:role/MyFargatePodExecutionRole",
-            "Selectors": [{
-                "Namespace": "my-namespace",
-                "Labels": {"my-label": "my-value"}
-            }]
-        },
-        'End': True
-    }
-
-    step = EksCreateFargateProfileStep('Create Fargate profile', wait_for_completion=False, parameters={
-        "ClusterName": "MyCluster",
-        "FargateProfileName": "MyFargateProfile",
-        "PodExecutionRoleArn": "arn:aws:iam::123456789012:role/MyFargatePodExecutionRole",
-        "Selectors": [{
-            "Namespace": "my-namespace",
-            "Labels": {"my-label": "my-value"}
-          }]
-    })
-
-    assert step.to_dict() == {
-        'Type': 'Task',
-        'Resource': 'arn:aws:states:::eks:createFargateProfile',
-        'Parameters': {
-            "ClusterName": "MyCluster",
-            "FargateProfileName": "MyFargateProfile",
-            "PodExecutionRoleArn": "arn:aws:iam::123456789012:role/MyFargatePodExecutionRole",
-            "Selectors": [{
-                "Namespace": "my-namespace",
-                "Labels": {"my-label": "my-value"}
-            }]
-        },
-        'End': True
-    }
-
-
-@patch.object(boto3.session.Session, 'region_name', 'us-east-1')
-def test_eks_delete_fargate_profile_step_creation():
-    step = EksDeleteFargateProfileStep('Delete Fargate profile', parameters={
-        "ClusterName": "MyCluster",
-        "FargateProfileName": "MyFargateProfile"
-    })
-
-    assert step.to_dict() == {
-        'Type': 'Task',
-        'Resource': 'arn:aws:states:::eks:deleteFargateProfile.sync',
-        'Parameters': {
-            "ClusterName": "MyCluster",
-            "FargateProfileName": "MyFargateProfile"
-        },
-        'End': True
-    }
-
-    step = EksDeleteFargateProfileStep('Delete Fargate profile', wait_for_completion=False, parameters={
-        "ClusterName": "MyCluster",
-        "FargateProfileName": "MyFargateProfile"
-    })
-
-    assert step.to_dict() == {
-        'Type': 'Task',
-        'Resource': 'arn:aws:states:::eks:deleteFargateProfile',
-        'Parameters': {
-            "ClusterName": "MyCluster",
-            "FargateProfileName": "MyFargateProfile"
-        },
-        'End': True
-    }
-
-
-@patch.object(boto3.session.Session, 'region_name', 'us-east-1')
-def test_eks_create_node_group_step_creation():
-    step = EksCreateNodeGroupStep('Create Node Group', parameters={
-        "ClusterName": "MyCluster",
-        "NodegroupName": "MyNodegroup",
-        "NodeRole": "arn:aws:iam::123456789012:role/MyNodeInstanceRole",
-        "Subnets": [
-            "subnet-00000000000000000",
-            "subnet-00000000000000001"
-        ]
-=======
 def test_databrew_start_job_run_step_creation_sync():
     step = GlueDataBrewStartJobRunStep('Start Glue DataBrew Job Run - Sync', parameters={
         "Name": "MyWorkflowJobRun"
->>>>>>> 6b62bf78
-    })
-
-    assert step.to_dict() == {
-        'Type': 'Task',
-<<<<<<< HEAD
-        'Resource': 'arn:aws:states:::eks:createNodegroup.sync',
-        'Parameters': {
-            "ClusterName": "MyCluster",
-            "NodegroupName": "MyNodegroup",
-            "NodeRole": "arn:aws:iam::123456789012:role/MyNodeInstanceRole",
-            "Subnets": [
-                "subnet-00000000000000000",
-                "subnet-00000000000000001"
-            ],
-        },
-        'End': True
-    }
-
-    step = EksCreateNodeGroupStep('Create Node Group', wait_for_completion=False, parameters={
-        "ClusterName": "MyCluster",
-        "NodegroupName": "MyNodegroup",
-        "NodeRole": "arn:aws:iam::123456789012:role/MyNodeInstanceRole",
-        "Subnets": [
-            "subnet-00000000000000000",
-            "subnet-00000000000000001"
-        ]
-    })
-
-    assert step.to_dict() == {
-        'Type': 'Task',
-        'Resource': 'arn:aws:states:::eks:createNodegroup',
-        'Parameters': {
-            "ClusterName": "MyCluster",
-            "NodegroupName": "MyNodegroup",
-            "NodeRole": "arn:aws:iam::123456789012:role/MyNodeInstanceRole",
-            "Subnets": [
-                "subnet-00000000000000000",
-                "subnet-00000000000000001"
-            ],
-=======
+    })
+
+    assert step.to_dict() == {
+        'Type': 'Task',
         'Resource': 'arn:aws:states:::databrew:startJobRun.sync',
         'Parameters': {
             'Name': 'MyWorkflowJobRun'
->>>>>>> 6b62bf78
-        },
-        'End': True
-    }
-
-
-@patch.object(boto3.session.Session, 'region_name', 'us-east-1')
-<<<<<<< HEAD
-def test_eks_delete_node_group_step_creation():
-    step = EksDeleteNodeGroupStep('Delete Node Group', parameters={
-        "ClusterName": "MyCluster",
-        "NodegroupName": "MyNodegroup"
-    })
-
-    assert step.to_dict() == {
-        'Type': 'Task',
-        'Resource': 'arn:aws:states:::eks:deleteNodegroup.sync',
-        'Parameters': {
-            "ClusterName": "MyCluster",
-            "NodegroupName": "MyNodegroup"
-        },
-        'End': True
-    }
-
-    step = EksDeleteNodeGroupStep('Delete Node Group', wait_for_completion=False, parameters={
-        "ClusterName": "MyCluster",
-        "NodegroupName": "MyNodegroup"
-=======
+        },
+        'End': True
+    }
+
+
+@patch.object(boto3.session.Session, 'region_name', 'us-east-1')
 def test_databrew_start_job_run_step_creation():
     step = GlueDataBrewStartJobRunStep('Start Glue DataBrew Job Run', wait_for_completion=False, parameters={
         "Name": "MyWorkflowJobRun"
->>>>>>> 6b62bf78
-    })
-
-    assert step.to_dict() == {
-        'Type': 'Task',
-<<<<<<< HEAD
+    })
+
+    assert step.to_dict() == {
+        'Type': 'Task',
+        'Resource': 'arn:aws:states:::databrew:startJobRun',
+        'Parameters': {
+            'Name': 'MyWorkflowJobRun'
+        },
+        'End': True
+    }
+
+
+@patch.object(boto3.session.Session, 'region_name', 'us-east-1')
+def test_eks_create_cluster_step_creation():
+    step = EksCreateClusterStep("Create Eks cluster", wait_for_completion=False, parameters={
+        'Name': 'MyCluster',
+        'ResourcesVpcConfig': {
+          'SubnetIds': [
+            'subnet-00000000000000000',
+            'subnet-00000000000000001'
+          ]
+        },
+        'RoleArn': 'arn:aws:iam::123456789012:role/MyEKSClusterRole'
+    })
+
+    assert step.to_dict() == {
+        'Type': 'Task',
+        'Resource': 'arn:aws:states:::eks:createCluster',
+        'Parameters': {
+            'Name': 'MyCluster',
+            'ResourcesVpcConfig': {
+                'SubnetIds': [
+                    'subnet-00000000000000000',
+                    'subnet-00000000000000001'
+                ]
+            },
+            'RoleArn': 'arn:aws:iam::123456789012:role/MyEKSClusterRole'
+        },
+        'End': True
+    }
+
+
+@patch.object(boto3.session.Session, 'region_name', 'us-east-1')
+def test_eks_create_cluster_step_creation_sync():
+    step = EksCreateClusterStep("Create Eks cluster sync", parameters={
+        'Name': 'MyCluster',
+        'ResourcesVpcConfig': {
+          'SubnetIds': [
+            'subnet-00000000000000000',
+            'subnet-00000000000000001'
+          ]
+        },
+        'RoleArn': 'arn:aws:iam::123456789012:role/MyEKSClusterRole'
+    })
+
+    assert step.to_dict() == {
+        'Type': 'Task',
+        'Resource': 'arn:aws:states:::eks:createCluster.sync',
+        'Parameters': {
+            'Name': 'MyCluster',
+            'ResourcesVpcConfig': {
+                'SubnetIds': [
+                    'subnet-00000000000000000',
+                    'subnet-00000000000000001'
+                ]
+            },
+            'RoleArn': 'arn:aws:iam::123456789012:role/MyEKSClusterRole'
+        },
+        'End': True
+    }
+
+
+@patch.object(boto3.session.Session, 'region_name', 'us-east-1')
+def test_eks_delete_cluster_step_creation():
+    step = EksDeleteClusterStep("Delete Eks cluster", wait_for_completion=False, parameters={
+        'Name': 'MyCluster'
+    })
+
+    assert step.to_dict() == {
+        'Type': 'Task',
+        'Resource': 'arn:aws:states:::eks:deleteCluster',
+        'Parameters': {
+            'Name': 'MyCluster'
+        },
+        'End': True
+    }
+
+
+@patch.object(boto3.session.Session, 'region_name', 'us-east-1')
+def test_eks_delete_cluster_step_creation_sync():
+    step = EksDeleteClusterStep("Delete Eks cluster sync", parameters={
+        'Name': 'MyCluster'
+    })
+
+    assert step.to_dict() == {
+        'Type': 'Task',
+        'Resource': 'arn:aws:states:::eks:deleteCluster.sync',
+        'Parameters': {
+            'Name': 'MyCluster'
+        },
+        'End': True
+    }
+
+
+@patch.object(boto3.session.Session, 'region_name', 'us-east-1')
+def test_eks_create_fargate_profile_step_creation():
+    step = EksCreateFargateProfileStep("Create Fargate profile", wait_for_completion=False, parameters={
+        'ClusterName': 'MyCluster',
+        'FargateProfileName': 'MyFargateProfile',
+        'PodExecutionRoleArn': 'arn:aws:iam::123456789012:role/MyFargatePodExecutionRole',
+        'Selectors': [{
+            'Namespace': 'my-namespace',
+            'Labels': {'my-label': 'my-value'}
+          }]
+    })
+
+    assert step.to_dict() == {
+        'Type': 'Task',
+        'Resource': 'arn:aws:states:::eks:createFargateProfile',
+        'Parameters': {
+            'ClusterName': 'MyCluster',
+            'FargateProfileName': 'MyFargateProfile',
+            'PodExecutionRoleArn': 'arn:aws:iam::123456789012:role/MyFargatePodExecutionRole',
+            'Selectors': [{
+                'Namespace': 'my-namespace',
+                'Labels': {'my-label': 'my-value'}
+            }]
+        },
+        'End': True
+    }
+
+
+@patch.object(boto3.session.Session, 'region_name', 'us-east-1')
+def test_eks_create_fargate_profile_step_creation_sync():
+    step = EksCreateFargateProfileStep("Create Fargate profile sync", parameters={
+        'ClusterName': 'MyCluster',
+        'FargateProfileName': 'MyFargateProfile',
+        'PodExecutionRoleArn': 'arn:aws:iam::123456789012:role/MyFargatePodExecutionRole',
+        'Selectors': [{
+            'Namespace': 'my-namespace',
+            'Labels': {'my-label': 'my-value'}
+          }]
+    })
+
+    assert step.to_dict() == {
+        'Type': 'Task',
+        'Resource': 'arn:aws:states:::eks:createFargateProfile.sync',
+        'Parameters': {
+            'ClusterName': 'MyCluster',
+            'FargateProfileName': 'MyFargateProfile',
+            'PodExecutionRoleArn': 'arn:aws:iam::123456789012:role/MyFargatePodExecutionRole',
+            'Selectors': [{
+                'Namespace': 'my-namespace',
+                'Labels': {'my-label': 'my-value'}
+            }]
+        },
+        'End': True
+    }
+
+
+@patch.object(boto3.session.Session, 'region_name', 'us-east-1')
+def test_eks_delete_fargate_profile_step_creation():
+    step = EksDeleteFargateProfileStep("Delete Fargate profile", wait_for_completion=False, parameters={
+        'ClusterName': 'MyCluster',
+        'FargateProfileName': 'MyFargateProfile'
+    })
+
+    assert step.to_dict() == {
+        'Type': 'Task',
+        'Resource': 'arn:aws:states:::eks:deleteFargateProfile',
+        'Parameters': {
+            'ClusterName': 'MyCluster',
+            'FargateProfileName': 'MyFargateProfile'
+        },
+        'End': True
+    }
+
+
+@patch.object(boto3.session.Session, 'region_name', 'us-east-1')
+def test_eks_delete_fargate_profile_step_creation_sync():
+    step = EksDeleteFargateProfileStep("Delete Fargate profile sync", parameters={
+        'ClusterName': 'MyCluster',
+        'FargateProfileName': 'MyFargateProfile'
+    })
+
+    assert step.to_dict() == {
+        'Type': 'Task',
+        'Resource': 'arn:aws:states:::eks:deleteFargateProfile.sync',
+        'Parameters': {
+            'ClusterName': 'MyCluster',
+            'FargateProfileName': 'MyFargateProfile'
+        },
+        'End': True
+    }
+
+
+@patch.object(boto3.session.Session, 'region_name', 'us-east-1')
+def test_eks_create_node_group_step_creation():
+    step = EksCreateNodeGroupStep("Create Node Group", wait_for_completion=False, parameters={
+        'ClusterName': 'MyCluster',
+        'NodegroupName': 'MyNodegroup',
+        'NodeRole': 'arn:aws:iam::123456789012:role/MyNodeInstanceRole',
+        'Subnets': [
+            'subnet-00000000000000000',
+            'subnet-00000000000000001'
+        ]
+    })
+
+    assert step.to_dict() == {
+        'Type': 'Task',
+        'Resource': 'arn:aws:states:::eks:createNodegroup',
+        'Parameters': {
+            'ClusterName': 'MyCluster',
+            'NodegroupName': 'MyNodegroup',
+            'NodeRole': 'arn:aws:iam::123456789012:role/MyNodeInstanceRole',
+            'Subnets': [
+                'subnet-00000000000000000',
+                'subnet-00000000000000001'
+            ],
+        },
+        'End': True
+    }
+
+
+def test_eks_create_node_group_step_creation_sync():
+    step = EksCreateNodeGroupStep("Create Node Group sync", parameters={
+        'ClusterName': 'MyCluster',
+        'NodegroupName': 'MyNodegroup',
+        'NodeRole': 'arn:aws:iam::123456789012:role/MyNodeInstanceRole',
+        'Subnets': [
+            'subnet-00000000000000000',
+            'subnet-00000000000000001'
+        ]
+    })
+
+    assert step.to_dict() == {
+        'Type': 'Task',
+        'Resource': 'arn:aws:states:::eks:createNodegroup.sync',
+        'Parameters': {
+            'ClusterName': 'MyCluster',
+            'NodegroupName': 'MyNodegroup',
+            'NodeRole': 'arn:aws:iam::123456789012:role/MyNodeInstanceRole',
+            'Subnets': [
+                'subnet-00000000000000000',
+                'subnet-00000000000000001'
+            ],
+        },
+        'End': True
+    }
+
+@patch.object(boto3.session.Session, 'region_name', 'us-east-1')
+def test_eks_delete_node_group_step_creation():
+    step = EksDeleteNodeGroupStep("Delete Node Group", wait_for_completion=False, parameters={
+        'ClusterName': 'MyCluster',
+        'NodegroupName': 'MyNodegroup'
+    })
+
+    assert step.to_dict() == {
+        'Type': 'Task',
         'Resource': 'arn:aws:states:::eks:deleteNodegroup',
         'Parameters': {
-            "ClusterName": "MyCluster",
-            "NodegroupName": "MyNodegroup"
-=======
-        'Resource': 'arn:aws:states:::databrew:startJobRun',
-        'Parameters': {
-            'Name': 'MyWorkflowJobRun'
->>>>>>> 6b62bf78
+            'ClusterName': 'MyCluster',
+            'NodegroupName': 'MyNodegroup'
+        },
+        'End': True
+    }
+
+
+@patch.object(boto3.session.Session, 'region_name', 'us-east-1')
+def test_eks_delete_node_group_step_creation_sync():
+    step = EksDeleteNodeGroupStep("Delete Node Group sync", parameters={
+        'ClusterName': 'MyCluster',
+        'NodegroupName': 'MyNodegroup'
+    })
+
+    assert step.to_dict() == {
+        'Type': 'Task',
+        'Resource': 'arn:aws:states:::eks:deleteNodegroup.sync',
+        'Parameters': {
+            'ClusterName': 'MyCluster',
+            'NodegroupName': 'MyNodegroup'
         },
         'End': True
     }