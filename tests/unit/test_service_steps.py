--- conflicted
+++ resolved
@@ -729,7 +729,6 @@
 
 
 @patch.object(boto3.session.Session, 'region_name', 'us-east-1')
-<<<<<<< HEAD
 def test_databrew_start_job_run_step_creation_wait_for_task_token_raises_error():
     error_message = re.escape(f"Integration Pattern ({IntegrationPattern.WaitForTaskToken.name}) is not supported for this step - "
                               f"Please use one of the following: "
@@ -740,18 +739,6 @@
 
 
 @patch.object(boto3.session.Session, 'region_name', 'us-east-1')
-def test_eks_create_cluster_step_creation():
-    step = EksCreateClusterStep("Create Eks cluster", wait_for_completion=False, parameters={
-        'Name': 'MyCluster',
-        'ResourcesVpcConfig': {
-          'SubnetIds': [
-            'subnet-00000000000000000',
-            'subnet-00000000000000001'
-          ]
-        },
-        'RoleArn': 'arn:aws:iam::123456789012:role/MyEKSClusterRole'
-    })
-=======
 def test_eks_create_cluster_step_creation_call_and_continue():
     step = EksCreateClusterStep("Create Eks cluster - CallAndContinue", integration_pattern=IntegrationPattern.CallAndContinue,
                                 parameters={
@@ -764,7 +751,6 @@
                                     },
                                     'RoleArn': 'arn:aws:iam::123456789012:role/MyEKSClusterRole'
                                 })
->>>>>>> aafdb76d
 
     assert step.to_dict() == {
         'Type': 'Task',
