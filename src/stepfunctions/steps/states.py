--- conflicted
+++ resolved
@@ -571,13 +571,9 @@
         Args:
             state_id (str): State name whose length **must be** less than or equal to 128 unicode characters. State names **must be** unique within the scope of the whole state machine.
             iterator (State or Chain): State or chain to execute for each of the items in `items_path`.
-<<<<<<< HEAD
-            items_path (str or Placeholder, optional): Path in the input for items to iterate over. (default: '$')
-=======
             retry (Retry or list(Retry), optional): A retrier or list of retriers that define the state's retry policy. See `Error handling in Step Functions <https://docs.aws.amazon.com/step-functions/latest/dg/concepts-error-handling.html#error-handling-retrying-after-an-error>`_ for more details.
             catch (Catch or list(Catch), optional): A catcher or list of catchers that define a fallback state. See `Error handling in Step Functions <https://docs.aws.amazon.com/step-functions/latest/dg/concepts-error-handling.html#error-handling-fallback-states>`_ for more details.
-            items_path (str, optional): Path in the input for items to iterate over. (default: '$')
->>>>>>> 5f73cf7d
+            items_path (str or Placeholder, optional): Path in the input for items to iterate over. (default: '$')
             max_concurrency (int, optional): Maximum number of iterations to have running at any given point in time. (default: 0)
             comment (str, optional): Human-readable comment or description. (default: None)
             input_path (str or Placeholder, optional): Path applied to the state’s raw input to select some or all of it; that selection is used by the state. (default: '$')
