--- conflicted
+++ resolved
@@ -18,13 +18,10 @@
 from stepfunctions.steps.integration_resources import IntegrationPattern, get_service_integration_arn
 
 DYNAMODB_SERVICE_NAME = "dynamodb"
-<<<<<<< HEAD
 EKS_SERVICES_NAME = "eks"
-=======
 ELASTICMAPREDUCE_SERVICE_NAME = "elasticmapreduce"
 EVENTBRIDGE_SERVICE_NAME = "events"
 GLUE_DATABREW_SERVICE_NAME = "databrew"
->>>>>>> 6b62bf78
 SNS_SERVICE_NAME = "sns"
 SQS_SERVICE_NAME = "sqs"
 
@@ -230,7 +227,6 @@
         super(DynamoDBUpdateItemStep, self).__init__(state_id, **kwargs)
 
 
-<<<<<<< HEAD
 class EksCreateClusterStep(Task):
     """
     Creates a Task state that creates an Amazon EKS cluster. Call Amazon EKS with Step Functions <https://docs.aws.amazon.com/step-functions/latest/dg/connect-eks.html>`_ for more details.
@@ -429,48 +425,65 @@
 class EksDeleteClusterStep(Task):
     """
     Creates a Task state that deletes an Amazon EKS cluster. See `Call Amazon EKS with Step Functions <https://docs.aws.amazon.com/step-functions/latest/dg/connect-eks.html>`_ for more details.
-=======
+    """
+
+    def __init__(self, state_id, wait_for_completion=True, **kwargs):
+        """
+        Args:
+            state_id (str): State name whose length **must be** less than or equal to 128 unicode characters. State names **must be** unique within the scope of the whole state machine.
+            comment (str, optional): Human-readable comment or description. (default: None)
+            timeout_seconds (int, optional): Positive integer specifying timeout for the state in seconds. If the state runs longer than the specified timeout, then the interpreter fails the state with a `States.Timeout` Error Name. (default: 60)
+            timeout_seconds_path (str, optional): Path specifying the state's timeout value in seconds from the state input. When resolved, the path must select a field whose value is a positive integer.
+            heartbeat_seconds (int, optional): Positive integer specifying heartbeat timeout for the state in seconds. This value should be lower than the one specified for `timeout_seconds`. If more time than the specified heartbeat elapses between heartbeats from the task, then the interpreter fails the state with a `States.Timeout` Error Name.
+            heartbeat_seconds_path (str, optional): Path specifying the state's heartbeat value in seconds from the state input. When resolved, the path must select a field whose value is a positive integer.
+            input_path (str, optional): Path applied to the state’s raw input to select some or all of it; that selection is used by the state. (default: '$')
+            parameters (dict, optional): The value of this field becomes the effective input for the state.
+            result_path (str, optional): Path specifying the raw input’s combination with or replacement by the state’s result. (default: '$')
+            output_path (str, optional): Path applied to the state’s output after the application of `result_path`, producing the effective output which serves as the raw input for the next state. (default: '$')
+            wait_for_completion (bool, optional): Boolean value set to `True` if the Task state should wait to complete before proceeding to the next step in the workflow. (default: True)
+        """
+        if wait_for_completion:
+            """
+            Example resource arn: arn:aws:states:::eks:deleteCluster.sync
+            """
+
+            kwargs[Field.Resource.value] = get_service_integration_arn(EKS_SERVICES_NAME,
+                                                                       EKSApi.DeleteCluster,
+                                                                       IntegrationPattern.WaitForCompletion)
+        else:
+            """
+            Example resource arn: arn:aws:states:::eks:deleteCluster
+            """
+
+            kwargs[Field.Resource.value] = get_service_integration_arn(EKS_SERVICES_NAME,
+                                                                       EKSApi.DeleteCluster)
+
+        super(EksDeleteClusterStep, self).__init__(state_id, **kwargs)
+
+
 class GlueDataBrewStartJobRunStep(Task):
 
     """
     Creates a Task state that starts a DataBrew job. See `Manage AWS Glue DataBrew Jobs with Step Functions <https://docs.aws.amazon.com/step-functions/latest/dg/connect-databrew.html>`_ for more details.
->>>>>>> 6b62bf78
-    """
-
-    def __init__(self, state_id, wait_for_completion=True, **kwargs):
-        """
-        Args:
-            state_id (str): State name whose length **must be** less than or equal to 128 unicode characters. State names **must be** unique within the scope of the whole state machine.
-            comment (str, optional): Human-readable comment or description. (default: None)
-            timeout_seconds (int, optional): Positive integer specifying timeout for the state in seconds. If the state runs longer than the specified timeout, then the interpreter fails the state with a `States.Timeout` Error Name. (default: 60)
-            timeout_seconds_path (str, optional): Path specifying the state's timeout value in seconds from the state input. When resolved, the path must select a field whose value is a positive integer.
-            heartbeat_seconds (int, optional): Positive integer specifying heartbeat timeout for the state in seconds. This value should be lower than the one specified for `timeout_seconds`. If more time than the specified heartbeat elapses between heartbeats from the task, then the interpreter fails the state with a `States.Timeout` Error Name.
-            heartbeat_seconds_path (str, optional): Path specifying the state's heartbeat value in seconds from the state input. When resolved, the path must select a field whose value is a positive integer.
-            input_path (str, optional): Path applied to the state’s raw input to select some or all of it; that selection is used by the state. (default: '$')
-            parameters (dict, optional): The value of this field becomes the effective input for the state.
-            result_path (str, optional): Path specifying the raw input’s combination with or replacement by the state’s result. (default: '$')
-            output_path (str, optional): Path applied to the state’s output after the application of `result_path`, producing the effective output which serves as the raw input for the next state. (default: '$')
-            wait_for_completion (bool, optional): Boolean value set to `True` if the Task state should wait to complete before proceeding to the next step in the workflow. (default: True)
-        """
-        if wait_for_completion:
-            """
-<<<<<<< HEAD
-            Example resource arn: arn:aws:states:::eks:deleteCluster.sync
-            """
-
-            kwargs[Field.Resource.value] = get_service_integration_arn(EKS_SERVICES_NAME,
-                                                                       EKSApi.DeleteCluster,
-                                                                       IntegrationPattern.WaitForCompletion)
-        else:
-            """
-            Example resource arn: arn:aws:states:::eks:deleteCluster
-            """
-
-            kwargs[Field.Resource.value] = get_service_integration_arn(EKS_SERVICES_NAME,
-                                                                       EKSApi.DeleteCluster)
-
-        super(EksDeleteClusterStep, self).__init__(state_id, **kwargs)
-=======
+    """
+
+    def __init__(self, state_id, wait_for_completion=True, **kwargs):
+        """
+        Args:
+            state_id (str): State name whose length **must be** less than or equal to 128 unicode characters. State names **must be** unique within the scope of the whole state machine.
+            comment (str, optional): Human-readable comment or description. (default: None)
+            timeout_seconds (int, optional): Positive integer specifying timeout for the state in seconds. If the state runs longer than the specified timeout, then the interpreter fails the state with a `States.Timeout` Error Name. (default: 60)
+            timeout_seconds_path (str, optional): Path specifying the state's timeout value in seconds from the state input. When resolved, the path must select a field whose value is a positive integer.
+            heartbeat_seconds (int, optional): Positive integer specifying heartbeat timeout for the state in seconds. This value should be lower than the one specified for `timeout_seconds`. If more time than the specified heartbeat elapses between heartbeats from the task, then the interpreter fails the state with a `States.Timeout` Error Name.
+            heartbeat_seconds_path (str, optional): Path specifying the state's heartbeat value in seconds from the state input. When resolved, the path must select a field whose value is a positive integer.
+            input_path (str, optional): Path applied to the state’s raw input to select some or all of it; that selection is used by the state. (default: '$')
+            parameters (dict, optional): The value of this field becomes the effective input for the state.
+            result_path (str, optional): Path specifying the raw input’s combination with or replacement by the state’s result. (default: '$')
+            output_path (str, optional): Path applied to the state’s output after the application of `result_path`, producing the effective output which serves as the raw input for the next state. (default: '$')
+            wait_for_completion (bool, optional): Boolean value set to `True` if the Task state should wait to complete before proceeding to the next step in the workflow. (default: True)
+        """
+        if wait_for_completion:
+            """
             Example resource arn: arn:aws:states:::databrew:startJobRun.sync
             """
 
@@ -486,7 +499,6 @@
                                                                        GlueDataBrewApi.StartJobRun)
 
         super(GlueDataBrewStartJobRunStep, self).__init__(state_id, **kwargs)
->>>>>>> 6b62bf78
 
 
 class SnsPublishStep(Task):
