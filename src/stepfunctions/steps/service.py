--- conflicted
+++ resolved
@@ -898,14 +898,7 @@
 class StepFunctionsStartExecutionStep(Task):
 
     """
-<<<<<<< HEAD
-    Creates a Task state that starts an execution of another state machine. See `Manage AWS Step Functions Executions as an Integrated Service <https://docs.aws.amazon.com/step-functions/latest/dg/connect-stepfunctions.html`_ for more details.
-=======
     Creates a Task state that starts an execution of a state machine. See `Manage AWS Step Functions Executions as an Integrated Service <https://docs.aws.amazon.com/step-functions/latest/dg/connect-stepfunctions.html`_ for more details.
-
-    Property flags: There are three flags (wait_for_callback, wait_for_completion and async_call) that can be set in order to select which Step Functions resource to use.
-        One of three must be enabled to create the step successfully.
->>>>>>> 79bc5dd4
     """
 
     def __init__(self, state_id, integration_pattern=IntegrationPattern.WaitForCompletion, **kwargs):
