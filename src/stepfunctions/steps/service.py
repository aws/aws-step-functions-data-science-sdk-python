# Copyright 2019 Amazon.com, Inc. or its affiliates. All Rights Reserved.
#
# Licensed under the Apache License, Version 2.0 (the "License").
# You may not use this file except in compliance with the License.
# A copy of the License is located at
#
#     http://www.apache.org/licenses/LICENSE-2.0
#
# or in the "license" file accompanying this file. This file is distributed
# on an "AS IS" BASIS, WITHOUT WARRANTIES OR CONDITIONS OF ANY KIND, either
# express or implied. See the License for the specific language governing
# permissions and limitations under the License.
from __future__ import absolute_import

from enum import Enum
from stepfunctions.steps.states import Task
from stepfunctions.steps.fields import Field
from stepfunctions.steps.integration_resources import IntegrationPattern, get_service_integration_arn

DYNAMODB_SERVICE_NAME = "dynamodb"
<<<<<<< HEAD
DATABREW_SERVICE_NAME = "databrew"
=======
ELASTICMAPREDUCE_SERVICE_NAME = "elasticmapreduce"
EVENTBRIDGE_SERVICE_NAME = "events"
>>>>>>> ab08aad7
SNS_SERVICE_NAME = "sns"
SQS_SERVICE_NAME = "sqs"



class DynamoDBApi(Enum):
    GetItem = "getItem"
    PutItem = "putItem"
    DeleteItem = "deleteItem"
    UpdateItem = "updateItem"


class DataBrewApi(Enum):
    StartJobRun = "startJobRun"


class SnsApi(Enum):
    Publish = "publish"


class SqsApi(Enum):
    SendMessage = "sendMessage"


class ElasticMapReduceApi(Enum):
    CreateCluster = "createCluster"
    TerminateCluster = "terminateCluster"
    AddStep = "addStep"
    CancelStep = "cancelStep"
    SetClusterTerminationProtection = "setClusterTerminationProtection"
    ModifyInstanceFleetByName = "modifyInstanceFleetByName"
    ModifyInstanceGroupByName = "modifyInstanceGroupByName"


<<<<<<< HEAD
class DataBrewStartJobRunStep(Task):

    """
    Creates a Task state that starts a DataBrew job. See `Manage AWS Glue DataBrew Jobs with Step Functions <https://docs.aws.amazon.com/step-functions/latest/dg/connect-databrew.html>`_ for more details.
    """

    def __init__(self, state_id, wait_for_completion=True, **kwargs):
        """
        Args:
            state_id (str): State name whose length **must be** less than or equal to 128 unicode characters. State names **must be** unique within the scope of the whole state machine.
            comment (str, optional): Human-readable comment or description. (default: None)
            timeout_seconds (int, optional): Positive integer specifying timeout for the state in seconds. If the state runs longer than the specified timeout, then the interpreter fails the state with a `States.Timeout` Error Name. (default: 60)
            timeout_seconds_path (str, optional): Path specifying the state's timeout value in seconds from the state input. When resolved, the path must select a field whose value is a positive integer.
            heartbeat_seconds (int, optional): Positive integer specifying heartbeat timeout for the state in seconds. This value should be lower than the one specified for `timeout_seconds`. If more time than the specified heartbeat elapses between heartbeats from the task, then the interpreter fails the state with a `States.Timeout` Error Name.
            heartbeat_seconds_path (str, optional): Path specifying the state's heartbeat value in seconds from the state input. When resolved, the path must select a field whose value is a positive integer.
            input_path (str, optional): Path applied to the state’s raw input to select some or all of it; that selection is used by the state. (default: '$')
            parameters (dict, optional): The value of this field becomes the effective input for the state.
            result_path (str, optional): Path specifying the raw input’s combination with or replacement by the state’s result. (default: '$')
            output_path (str, optional): Path applied to the state’s output after the application of `result_path`, producing the effective output which serves as the raw input for the next state. (default: '$')
            wait_for_completion (bool, optional): Boolean value set to `True` if the Task state should wait to complete before proceeding to the next step in the workflow. (default: True)
        """
        if wait_for_completion:
            """
            Example resource arn: arn:aws:states:::databrew:startJobRun.sync
            """

            kwargs[Field.Resource.value] = get_service_integration_arn(DATABREW_SERVICE_NAME,
                                                                       DataBrewApi.StartJobRun,
                                                                       IntegrationPattern.WaitForCompletion)
        else:
            """
            Example resource arn: arn:aws:states:::databrew:startJobRun
            """

            kwargs[Field.Resource.value] = get_service_integration_arn(DATABREW_SERVICE_NAME,
                                                                       DataBrewApi.StartJobRun)

        super(DataBrewStartJobRunStep, self).__init__(state_id, **kwargs)
=======
class EventBridgeApi(Enum):
    PutEvents = "putEvents"
>>>>>>> ab08aad7


class DynamoDBGetItemStep(Task):
    """
    Creates a Task state to get an item from DynamoDB. See `Call DynamoDB APIs with Step Functions <https://docs.aws.amazon.com/step-functions/latest/dg/connect-ddb.html>`_ for more details.
    """

    def __init__(self, state_id, **kwargs):
        """
        Args:
            state_id (str): State name whose length **must be** less than or equal to 128 unicode characters. State names **must be** unique within the scope of the whole state machine.
            comment (str, optional): Human-readable comment or description. (default: None)
            timeout_seconds (int, optional): Positive integer specifying timeout for the state in seconds. If the state runs longer than the specified timeout, then the interpreter fails the state with a `States.Timeout` Error Name. (default: 60)
            timeout_seconds_path (str, optional): Path specifying the state's timeout value in seconds from the state input. When resolved, the path must select a field whose value is a positive integer.
            heartbeat_seconds (int, optional): Positive integer specifying heartbeat timeout for the state in seconds. This value should be lower than the one specified for `timeout_seconds`. If more time than the specified heartbeat elapses between heartbeats from the task, then the interpreter fails the state with a `States.Timeout` Error Name.
            heartbeat_seconds_path (str, optional): Path specifying the state's heartbeat value in seconds from the state input. When resolved, the path must select a field whose value is a positive integer.
            input_path (str, optional): Path applied to the state’s raw input to select some or all of it; that selection is used by the state. (default: '$')
            parameters (dict, optional): The value of this field becomes the effective input for the state.
            result_path (str, optional): Path specifying the raw input’s combination with or replacement by the state’s result. (default: '$')
            output_path (str, optional): Path applied to the state’s output after the application of `result_path`, producing the effective output which serves as the raw input for the next state. (default: '$')
        """

        """
        Example resource arn: arn:aws:states:::dynamodb:getItem
        """

        kwargs[Field.Resource.value] = get_service_integration_arn(DYNAMODB_SERVICE_NAME,
                                                                   DynamoDBApi.GetItem)
        super(DynamoDBGetItemStep, self).__init__(state_id, **kwargs)


class EventBridgePutEventsStep(Task):

    """
    Creates a Task to send custom events to Amazon EventBridge. See`Call EventBridge with Step Functions <https://docs.aws.amazon.com/step-functions/latest/dg/connect-eventbridge.html>`_ for more details.
    """

    def __init__(self, state_id, wait_for_callback=False, **kwargs):
        """
        Args:
            state_id (str): State name whose length **must be** less than or equal to 128 unicode characters. State names **must be** unique within the scope of the whole state machine.
            comment (str, optional): Human-readable comment or description. (default: None)
            timeout_seconds (int, optional): Positive integer specifying timeout for the state in seconds. If the state runs longer than the specified timeout, then the interpreter fails the state with a `States.Timeout` Error Name. (default: 60)
            timeout_seconds_path (str, optional): Path specifying the state's timeout value in seconds from the state input. When resolved, the path must select a field whose value is a positive integer.
            heartbeat_seconds (int, optional): Positive integer specifying heartbeat timeout for the state in seconds. This value should be lower than the one specified for `timeout_seconds`. If more time than the specified heartbeat elapses between heartbeats from the task, then the interpreter fails the state with a `States.Timeout` Error Name.
            heartbeat_seconds_path (str, optional): Path specifying the state's heartbeat value in seconds from the state input. When resolved, the path must select a field whose value is a positive integer.
            input_path (str, optional): Path applied to the state’s raw input to select some or all of it; that selection is used by the state. (default: '$')
            parameters (dict, optional): The value of this field becomes the effective input for the state.
            result_path (str, optional): Path specifying the raw input’s combination with or replacement by the state’s result. (default: '$')
            output_path (str, optional): Path applied to the state’s output after the application of `result_path`, producing the effective output which serves as the raw input for the next state. (default: '$')
        """

        if wait_for_callback:
            """
            Example resource arn: arn:aws:states:::events:putEvents.waitForTaskToken
            """

            kwargs[Field.Resource.value] = get_service_integration_arn(EVENTBRIDGE_SERVICE_NAME,
                                                                       EventBridgeApi.PutEvents,
                                                                       IntegrationPattern.WaitForTaskToken)
        else:
            """
            Example resource arn: arn:aws:states:::events:putEvents
            """

            kwargs[Field.Resource.value] = get_service_integration_arn(EVENTBRIDGE_SERVICE_NAME,
                                                                       EventBridgeApi.PutEvents)

        super(EventBridgePutEventsStep, self).__init__(state_id, **kwargs)


class DynamoDBPutItemStep(Task):

    """
    Creates a Task state to put an item to DynamoDB. See `Call DynamoDB APIs with Step Functions <https://docs.aws.amazon.com/step-functions/latest/dg/connect-ddb.html>`_ for more details.
    """

    def __init__(self, state_id, **kwargs):
        """
        Args:
            state_id (str): State name whose length **must be** less than or equal to 128 unicode characters. State names **must be** unique within the scope of the whole state machine.
            comment (str, optional): Human-readable comment or description. (default: None)
            timeout_seconds (int, optional): Positive integer specifying timeout for the state in seconds. If the state runs longer than the specified timeout, then the interpreter fails the state with a `States.Timeout` Error Name. (default: 60)
            timeout_seconds_path (str, optional): Path specifying the state's timeout value in seconds from the state input. When resolved, the path must select a field whose value is a positive integer.
            heartbeat_seconds (int, optional): Positive integer specifying heartbeat timeout for the state in seconds. This value should be lower than the one specified for `timeout_seconds`. If more time than the specified heartbeat elapses between heartbeats from the task, then the interpreter fails the state with a `States.Timeout` Error Name.
            heartbeat_seconds_path (str, optional): Path specifying the state's heartbeat value in seconds from the state input. When resolved, the path must select a field whose value is a positive integer.
            input_path (str, optional): Path applied to the state’s raw input to select some or all of it; that selection is used by the state. (default: '$')
            parameters (dict, optional): The value of this field becomes the effective input for the state.
            result_path (str, optional): Path specifying the raw input’s combination with or replacement by the state’s result. (default: '$')
            output_path (str, optional): Path applied to the state’s output after the application of `result_path`, producing the effective output which serves as the raw input for the next state. (default: '$')
        """

        """
        Example resource arn: arn:aws:states:::dynamodb:putItem
        """

        kwargs[Field.Resource.value] = get_service_integration_arn(DYNAMODB_SERVICE_NAME,
                                                                   DynamoDBApi.PutItem)
        super(DynamoDBPutItemStep, self).__init__(state_id, **kwargs)


class DynamoDBDeleteItemStep(Task):

    """
    Creates a Task state to delete an item from DynamoDB. See `Call DynamoDB APIs with Step Functions <https://docs.aws.amazon.com/step-functions/latest/dg/connect-ddb.html>`_ for more details.
    """

    def __init__(self, state_id, **kwargs):
        """
        Args:
            state_id (str): State name whose length **must be** less than or equal to 128 unicode characters. State names **must be** unique within the scope of the whole state machine.
            comment (str, optional): Human-readable comment or description. (default: None)
            timeout_seconds (int, optional): Positive integer specifying timeout for the state in seconds. If the state runs longer than the specified timeout, then the interpreter fails the state with a `States.Timeout` Error Name. (default: 60)
            timeout_seconds_path (str, optional): Path specifying the state's timeout value in seconds from the state input. When resolved, the path must select a field whose value is a positive integer.
            heartbeat_seconds (int, optional): Positive integer specifying heartbeat timeout for the state in seconds. This value should be lower than the one specified for `timeout_seconds`. If more time than the specified heartbeat elapses between heartbeats from the task, then the interpreter fails the state with a `States.Timeout` Error Name.
            heartbeat_seconds_path (str, optional): Path specifying the state's heartbeat value in seconds from the state input. When resolved, the path must select a field whose value is a positive integer.
            input_path (str, optional): Path applied to the state’s raw input to select some or all of it; that selection is used by the state. (default: '$')
            parameters (dict, optional): The value of this field becomes the effective input for the state.
            result_path (str, optional): Path specifying the raw input’s combination with or replacement by the state’s result. (default: '$')
            output_path (str, optional): Path applied to the state’s output after the application of `result_path`, producing the effective output which serves as the raw input for the next state. (default: '$')
        """

        """
        Example resource arn: arn:aws:states:::dynamodb:deleteItem
        """

        kwargs[Field.Resource.value] = get_service_integration_arn(DYNAMODB_SERVICE_NAME,
                                                                   DynamoDBApi.DeleteItem)
        super(DynamoDBDeleteItemStep, self).__init__(state_id, **kwargs)


class DynamoDBUpdateItemStep(Task):

    """
    Creates a Task state to update an item from DynamoDB. See `Call DynamoDB APIs with Step Functions <https://docs.aws.amazon.com/step-functions/latest/dg/connect-ddb.html>`_ for more details.
    """

    def __init__(self, state_id, **kwargs):
        """
        Args:
            state_id (str): State name whose length **must be** less than or equal to 128 unicode characters. State names **must be** unique within the scope of the whole state machine.
            comment (str, optional): Human-readable comment or description. (default: None)
            timeout_seconds (int, optional): Positive integer specifying timeout for the state in seconds. If the state runs longer than the specified timeout, then the interpreter fails the state with a `States.Timeout` Error Name. (default: 60)
            timeout_seconds_path (str, optional): Path specifying the state's timeout value in seconds from the state input. When resolved, the path must select a field whose value is a positive integer.
            heartbeat_seconds (int, optional): Positive integer specifying heartbeat timeout for the state in seconds. This value should be lower than the one specified for `timeout_seconds`. If more time than the specified heartbeat elapses between heartbeats from the task, then the interpreter fails the state with a `States.Timeout` Error Name.
            heartbeat_seconds_path (str, optional): Path specifying the state's heartbeat value in seconds from the state input. When resolved, the path must select a field whose value is a positive integer.
            input_path (str, optional): Path applied to the state’s raw input to select some or all of it; that selection is used by the state. (default: '$')
            parameters (dict, optional): The value of this field becomes the effective input for the state.
            result_path (str, optional): Path specifying the raw input’s combination with or replacement by the state’s result. (default: '$')
            output_path (str, optional): Path applied to the state’s output after the application of `result_path`, producing the effective output which serves as the raw input for the next state. (default: '$')
        """

        """
        Example resource arn: arn:aws:states:::dynamodb:updateItem
        """

        kwargs[Field.Resource.value] = get_service_integration_arn(DYNAMODB_SERVICE_NAME,
                                                                   DynamoDBApi.UpdateItem)
        super(DynamoDBUpdateItemStep, self).__init__(state_id, **kwargs)


class SnsPublishStep(Task):

    """
    Creates a Task state to publish a message to SNS topic. See `Call Amazon SNS with Step Functions <https://docs.aws.amazon.com/step-functions/latest/dg/connect-sns.html>`_ for more details.
    """

    def __init__(self, state_id, wait_for_callback=False, **kwargs):
        """
        Args:
            state_id (str): State name whose length **must be** less than or equal to 128 unicode characters. State names **must be** unique within the scope of the whole state machine.
            wait_for_callback(bool, optional): Boolean value set to `True` if the Task state should wait for callback to resume the operation. (default: False)
            timeout_seconds (int, optional): Positive integer specifying timeout for the state in seconds. If the state runs longer than the specified timeout, then the interpreter fails the state with a `States.Timeout` Error Name. (default: 60)
            timeout_seconds_path (str, optional): Path specifying the state's timeout value in seconds from the state input. When resolved, the path must select a field whose value is a positive integer.
            heartbeat_seconds (int, optional): Positive integer specifying heartbeat timeout for the state in seconds. This value should be lower than the one specified for `timeout_seconds`. If more time than the specified heartbeat elapses between heartbeats from the task, then the interpreter fails the state with a `States.Timeout` Error Name.
            heartbeat_seconds_path (str, optional): Path specifying the state's heartbeat value in seconds from the state input. When resolved, the path must select a field whose value is a positive integer.
            comment (str, optional): Human-readable comment or description. (default: None)
            input_path (str, optional): Path applied to the state’s raw input to select some or all of it; that selection is used by the state. (default: '$')
            parameters (dict, optional): The value of this field becomes the effective input for the state.
            result_path (str, optional): Path specifying the raw input’s combination with or replacement by the state’s result. (default: '$')
            output_path (str, optional): Path applied to the state’s output after the application of `result_path`, producing the effective output which serves as the raw input for the next state. (default: '$')
        """
        if wait_for_callback:
            """
            Example resource arn: arn:aws:states:::sns:publish.waitForTaskToken
            """

            kwargs[Field.Resource.value] = get_service_integration_arn(SNS_SERVICE_NAME,
                                                                       SnsApi.Publish,
                                                                       IntegrationPattern.WaitForTaskToken)
        else:
            """
            Example resource arn: arn:aws:states:::sns:publish
            """

            kwargs[Field.Resource.value] = get_service_integration_arn(SNS_SERVICE_NAME,
                                                                       SnsApi.Publish)

        super(SnsPublishStep, self).__init__(state_id, **kwargs)


class SqsSendMessageStep(Task):

    """
    Creates a Task state to send a message to SQS queue. See `Call Amazon SQS with Step Functions <https://docs.aws.amazon.com/step-functions/latest/dg/connect-sqs.html>`_ for more details.
    """

    def __init__(self, state_id, wait_for_callback=False, **kwargs):
        """
        Args:
            state_id (str): State name whose length **must be** less than or equal to 128 unicode characters. State names **must be** unique within the scope of the whole state machine.
            wait_for_callback(bool, optional): Boolean value set to `True` if the Task state should wait for callback to resume the operation. (default: False)
            timeout_seconds (int, optional): Positive integer specifying timeout for the state in seconds. If the state runs longer than the specified timeout, then the interpreter fails the state with a `States.Timeout` Error Name. (default: 60)
            timeout_seconds_path (str, optional): Path specifying the state's timeout value in seconds from the state input. When resolved, the path must select a field whose value is a positive integer.
            heartbeat_seconds (int, optional): Positive integer specifying heartbeat timeout for the state in seconds. This value should be lower than the one specified for `timeout_seconds`. If more time than the specified heartbeat elapses between heartbeats from the task, then the interpreter fails the state with a `States.Timeout` Error Name.
            heartbeat_seconds_path (str, optional): Path specifying the state's heartbeat value in seconds from the state input. When resolved, the path must select a field whose value is a positive integer.
            comment (str, optional): Human-readable comment or description. (default: None)
            input_path (str, optional): Path applied to the state’s raw input to select some or all of it; that selection is used by the state. (default: '$')
            parameters (dict, optional): The value of this field becomes the effective input for the state.
            result_path (str, optional): Path specifying the raw input’s combination with or replacement by the state’s result. (default: '$')
            output_path (str, optional): Path applied to the state’s output after the application of `result_path`, producing the effective output which serves as the raw input for the next state. (default: '$')
        """
        if wait_for_callback:
            """
            Example resource arn: arn:aws:states:::sqs:sendMessage.waitForTaskToken
            """

            kwargs[Field.Resource.value] =  get_service_integration_arn(SQS_SERVICE_NAME,
                                                                        SqsApi.SendMessage,
                                                                        IntegrationPattern.WaitForTaskToken)
        else:
            """
            Example resource arn: arn:aws:states:::sqs:sendMessage
            """

            kwargs[Field.Resource.value] = get_service_integration_arn(SQS_SERVICE_NAME,
                                                                       SqsApi.SendMessage)

        super(SqsSendMessageStep, self).__init__(state_id, **kwargs)


class EmrCreateClusterStep(Task):
    """
    Creates a Task state to create and start running a cluster (job flow). See `Call Amazon EMR with Step Functions <https://docs.aws.amazon.com/step-functions/latest/dg/connect-emr.html>`_ for more details.
    """

    def __init__(self, state_id, wait_for_completion=True, **kwargs):
        """
        Args:
            state_id (str): State name whose length **must be** less than or equal to 128 unicode characters. State names **must be** unique within the scope of the whole state machine.
            comment (str, optional): Human-readable comment or description. (default: None)
            timeout_seconds (int, optional): Positive integer specifying timeout for the state in seconds. If the state runs longer than the specified timeout, then the interpreter fails the state with a `States.Timeout` Error Name. (default: 60)
            timeout_seconds_path (str, optional): Path specifying the state's timeout value in seconds from the state input. When resolved, the path must select a field whose value is a positive integer.
            heartbeat_seconds (int, optional): Positive integer specifying heartbeat timeout for the state in seconds. This value should be lower than the one specified for `timeout_seconds`. If more time than the specified heartbeat elapses between heartbeats from the task, then the interpreter fails the state with a `States.Timeout` Error Name.
            heartbeat_seconds_path (str, optional): Path specifying the state's heartbeat value in seconds from the state input. When resolved, the path must select a field whose value is a positive integer.
            input_path (str, optional): Path applied to the state’s raw input to select some or all of it; that selection is used by the state. (default: '$')
            parameters (dict, optional): The value of this field becomes the effective input for the state.
            result_path (str, optional): Path specifying the raw input’s combination with or replacement by the state’s result. (default: '$')
            output_path (str, optional): Path applied to the state’s output after the application of `result_path`, producing the effective output which serves as the raw input for the next state. (default: '$')
            wait_for_completion (bool, optional): Boolean value set to `True` if the Task state should wait to complete before proceeding to the next step in the workflow. (default: True)
        """
        if wait_for_completion:
            """
            Example resource arn: arn:aws:states:::elasticmapreduce:createCluster.sync
            """

            kwargs[Field.Resource.value] = get_service_integration_arn(ELASTICMAPREDUCE_SERVICE_NAME,
                                                                       ElasticMapReduceApi.CreateCluster,
                                                                       IntegrationPattern.WaitForCompletion)
        else:
            """
            Example resource arn: arn:aws:states:::elasticmapreduce:createCluster
            """

            kwargs[Field.Resource.value] = get_service_integration_arn(ELASTICMAPREDUCE_SERVICE_NAME,
                                                                       ElasticMapReduceApi.CreateCluster)

        super(EmrCreateClusterStep, self).__init__(state_id, **kwargs)


class EmrTerminateClusterStep(Task):
    """
    Creates a Task state to shut down a cluster (job flow). See `Call Amazon EMR with Step Functions <https://docs.aws.amazon.com/step-functions/latest/dg/connect-emr.html>`_ for more details.
    """

    def __init__(self, state_id, wait_for_completion=True, **kwargs):
        """
        Args:
            state_id (str): State name whose length **must be** less than or equal to 128 unicode characters. State names **must be** unique within the scope of the whole state machine.
            comment (str, optional): Human-readable comment or description. (default: None)
            timeout_seconds (int, optional): Positive integer specifying timeout for the state in seconds. If the state runs longer than the specified timeout, then the interpreter fails the state with a `States.Timeout` Error Name. (default: 60)
            timeout_seconds_path (str, optional): Path specifying the state's timeout value in seconds from the state input. When resolved, the path must select a field whose value is a positive integer.
            heartbeat_seconds (int, optional): Positive integer specifying heartbeat timeout for the state in seconds. This value should be lower than the one specified for `timeout_seconds`. If more time than the specified heartbeat elapses between heartbeats from the task, then the interpreter fails the state with a `States.Timeout` Error Name.
            heartbeat_seconds_path (str, optional): Path specifying the state's heartbeat value in seconds from the state input. When resolved, the path must select a field whose value is a positive integer.
            input_path (str, optional): Path applied to the state’s raw input to select some or all of it; that selection is used by the state. (default: '$')
            parameters (dict, optional): The value of this field becomes the effective input for the state.
            result_path (str, optional): Path specifying the raw input’s combination with or replacement by the state’s result. (default: '$')
            output_path (str, optional): Path applied to the state’s output after the application of `result_path`, producing the effective output which serves as the raw input for the next state. (default: '$')
            wait_for_completion (bool, optional): Boolean value set to `True` if the Task state should wait to complete before proceeding to the next step in the workflow. (default: True)
        """
        if wait_for_completion:
            """
            Example resource arn: arn:aws:states:::elasticmapreduce:terminateCluster.sync
            """

            kwargs[Field.Resource.value] = get_service_integration_arn(ELASTICMAPREDUCE_SERVICE_NAME,
                                                                       ElasticMapReduceApi.TerminateCluster,
                                                                       IntegrationPattern.WaitForCompletion)
        else:
            """
            Example resource arn: arn:aws:states:::elasticmapreduce:terminateCluster
            """

            kwargs[Field.Resource.value] = get_service_integration_arn(ELASTICMAPREDUCE_SERVICE_NAME,
                                                                       ElasticMapReduceApi.TerminateCluster)

        super(EmrTerminateClusterStep, self).__init__(state_id, **kwargs)


class EmrAddStepStep(Task):
    """
    Creates a Task state to add a new step to a running cluster. See `Call Amazon EMR with Step Functions <https://docs.aws.amazon.com/step-functions/latest/dg/connect-emr.html>`_ for more details.
    """

    def __init__(self, state_id, wait_for_completion=True, **kwargs):
        """
        Args:
            state_id (str): State name whose length **must be** less than or equal to 128 unicode characters. State names **must be** unique within the scope of the whole state machine.
            comment (str, optional): Human-readable comment or description. (default: None)
            timeout_seconds (int, optional): Positive integer specifying timeout for the state in seconds. If the state runs longer than the specified timeout, then the interpreter fails the state with a `States.Timeout` Error Name. (default: 60)
            timeout_seconds_path (str, optional): Path specifying the state's timeout value in seconds from the state input. When resolved, the path must select a field whose value is a positive integer.
            heartbeat_seconds (int, optional): Positive integer specifying heartbeat timeout for the state in seconds. This value should be lower than the one specified for `timeout_seconds`. If more time than the specified heartbeat elapses between heartbeats from the task, then the interpreter fails the state with a `States.Timeout` Error Name.
            heartbeat_seconds_path (str, optional): Path specifying the state's heartbeat value in seconds from the state input. When resolved, the path must select a field whose value is a positive integer.
            input_path (str, optional): Path applied to the state’s raw input to select some or all of it; that selection is used by the state. (default: '$')
            parameters (dict, optional): The value of this field becomes the effective input for the state.
            result_path (str, optional): Path specifying the raw input’s combination with or replacement by the state’s result. (default: '$')
            output_path (str, optional): Path applied to the state’s output after the application of `result_path`, producing the effective output which serves as the raw input for the next state. (default: '$')
            wait_for_completion (bool, optional): Boolean value set to `True` if the Task state should wait to complete before proceeding to the next step in the workflow. (default: True)
        """
        if wait_for_completion:
            """
            Example resource arn: arn:aws:states:::elasticmapreduce:addStep.sync
            """

            kwargs[Field.Resource.value] = get_service_integration_arn(ELASTICMAPREDUCE_SERVICE_NAME,
                                                                       ElasticMapReduceApi.AddStep,
                                                                       IntegrationPattern.WaitForCompletion)
        else:
            """
            Example resource arn: arn:aws:states:::elasticmapreduce:addStep
            """

            kwargs[Field.Resource.value] = get_service_integration_arn(ELASTICMAPREDUCE_SERVICE_NAME,
                                                                       ElasticMapReduceApi.AddStep)

        super(EmrAddStepStep, self).__init__(state_id, **kwargs)


class EmrCancelStepStep(Task):
    """
    Creates a Task state to cancel a pending step in a running cluster. See `Call Amazon EMR with Step Functions <https://docs.aws.amazon.com/step-functions/latest/dg/connect-emr.html>`_ for more details.
    """

    def __init__(self, state_id, **kwargs):
        """
        Args:
            state_id (str): State name whose length **must be** less than or equal to 128 unicode characters. State names **must be** unique within the scope of the whole state machine.
            comment (str, optional): Human-readable comment or description. (default: None)
            timeout_seconds (int, optional): Positive integer specifying timeout for the state in seconds. If the state runs longer than the specified timeout, then the interpreter fails the state with a `States.Timeout` Error Name. (default: 60)
            timeout_seconds_path (str, optional): Path specifying the state's timeout value in seconds from the state input. When resolved, the path must select a field whose value is a positive integer.
            heartbeat_seconds (int, optional): Positive integer specifying heartbeat timeout for the state in seconds. This value should be lower than the one specified for `timeout_seconds`. If more time than the specified heartbeat elapses between heartbeats from the task, then the interpreter fails the state with a `States.Timeout` Error Name.
            heartbeat_seconds_path (str, optional): Path specifying the state's heartbeat value in seconds from the state input. When resolved, the path must select a field whose value is a positive integer.
            input_path (str, optional): Path applied to the state’s raw input to select some or all of it; that selection is used by the state. (default: '$')
            parameters (dict, optional): The value of this field becomes the effective input for the state.
            result_path (str, optional): Path specifying the raw input’s combination with or replacement by the state’s result. (default: '$')
            output_path (str, optional): Path applied to the state’s output after the application of `result_path`, producing the effective output which serves as the raw input for the next state. (default: '$')
        """

        """
        Example resource arn: arn:aws:states:::elasticmapreduce:cancelStep
        """

        kwargs[Field.Resource.value] = get_service_integration_arn(ELASTICMAPREDUCE_SERVICE_NAME,
                                                                   ElasticMapReduceApi.CancelStep)

        super(EmrCancelStepStep, self).__init__(state_id, **kwargs)


class EmrSetClusterTerminationProtectionStep(Task):
    """
    Creates a Task state to lock a cluster (job flow) so the EC2 instances in the cluster cannot be terminated by user intervention, an API call, or a job-flow error. See `Call Amazon EMR with Step Functions <https://docs.aws.amazon.com/step-functions/latest/dg/connect-emr.html>`_ for more details.
    """

    def __init__(self, state_id, **kwargs):
        """
        Args:
            state_id (str): State name whose length **must be** less than or equal to 128 unicode characters. State names **must be** unique within the scope of the whole state machine.
            comment (str, optional): Human-readable comment or description. (default: None)
            timeout_seconds (int, optional): Positive integer specifying timeout for the state in seconds. If the state runs longer than the specified timeout, then the interpreter fails the state with a `States.Timeout` Error Name. (default: 60)
            timeout_seconds_path (str, optional): Path specifying the state's timeout value in seconds from the state input. When resolved, the path must select a field whose value is a positive integer.
            heartbeat_seconds (int, optional): Positive integer specifying heartbeat timeout for the state in seconds. This value should be lower than the one specified for `timeout_seconds`. If more time than the specified heartbeat elapses between heartbeats from the task, then the interpreter fails the state with a `States.Timeout` Error Name.
            heartbeat_seconds_path (str, optional): Path specifying the state's heartbeat value in seconds from the state input. When resolved, the path must select a field whose value is a positive integer.
            input_path (str, optional): Path applied to the state’s raw input to select some or all of it; that selection is used by the state. (default: '$')
            parameters (dict, optional): The value of this field becomes the effective input for the state.
            result_path (str, optional): Path specifying the raw input’s combination with or replacement by the state’s result. (default: '$')
            output_path (str, optional): Path applied to the state’s output after the application of `result_path`, producing the effective output which serves as the raw input for the next state. (default: '$')
        """

        """
        Example resource arn: arn:aws:states:::elasticmapreduce:setClusterTerminationProtection
        """

        kwargs[Field.Resource.value] = get_service_integration_arn(ELASTICMAPREDUCE_SERVICE_NAME,
                                                                   ElasticMapReduceApi.SetClusterTerminationProtection)

        super(EmrSetClusterTerminationProtectionStep, self).__init__(state_id, **kwargs)


class EmrModifyInstanceFleetByNameStep(Task):
    """
    Creates a Task state to modify the target On-Demand and target Spot capacities for an instance fleet.  See `Call Amazon EMR with Step Functions <https://docs.aws.amazon.com/step-functions/latest/dg/connect-emr.html>`_ for more details.
    """

    def __init__(self, state_id, **kwargs):
        """
        Args:
            state_id (str): State name whose length **must be** less than or equal to 128 unicode characters. State names **must be** unique within the scope of the whole state machine.
            comment (str, optional): Human-readable comment or description. (default: None)
            timeout_seconds (int, optional): Positive integer specifying timeout for the state in seconds. If the state runs longer than the specified timeout, then the interpreter fails the state with a `States.Timeout` Error Name. (default: 60)
            timeout_seconds_path (str, optional): Path specifying the state's timeout value in seconds from the state input. When resolved, the path must select a field whose value is a positive integer.
            heartbeat_seconds (int, optional): Positive integer specifying heartbeat timeout for the state in seconds. This value should be lower than the one specified for `timeout_seconds`. If more time than the specified heartbeat elapses between heartbeats from the task, then the interpreter fails the state with a `States.Timeout` Error Name.
            heartbeat_seconds_path (str, optional): Path specifying the state's heartbeat value in seconds from the state input. When resolved, the path must select a field whose value is a positive integer.
            input_path (str, optional): Path applied to the state’s raw input to select some or all of it; that selection is used by the state. (default: '$')
            parameters (dict, optional): The value of this field becomes the effective input for the state.
            result_path (str, optional): Path specifying the raw input’s combination with or replacement by the state’s result. (default: '$')
            output_path (str, optional): Path applied to the state’s output after the application of `result_path`, producing the effective output which serves as the raw input for the next state. (default: '$')
        """

        """
        Example resource arn: arn:aws:states:::elasticmapreduce:modifyInstanceFleetByName
        """

        kwargs[Field.Resource.value] = get_service_integration_arn(ELASTICMAPREDUCE_SERVICE_NAME,
                                                                   ElasticMapReduceApi.ModifyInstanceFleetByName)

        super(EmrModifyInstanceFleetByNameStep, self).__init__(state_id, **kwargs)


class EmrModifyInstanceGroupByNameStep(Task):
    """
    Creates a Task state to modify the number of nodes and configuration settings of an instance group. See `Call Amazon EMR with Step Functions <https://docs.aws.amazon.com/step-functions/latest/dg/connect-emr.html>`_ for more details.
    """

    def __init__(self, state_id, **kwargs):
        """
        Args:
            state_id (str): State name whose length **must be** less than or equal to 128 unicode characters. State names **must be** unique within the scope of the whole state machine.
            comment (str, optional): Human-readable comment or description. (default: None)
            timeout_seconds (int, optional): Positive integer specifying timeout for the state in seconds. If the state runs longer than the specified timeout, then the interpreter fails the state with a `States.Timeout` Error Name. (default: 60)
            timeout_seconds_path (str, optional): Path specifying the state's timeout value in seconds from the state input. When resolved, the path must select a field whose value is a positive integer.
            heartbeat_seconds (int, optional): Positive integer specifying heartbeat timeout for the state in seconds. This value should be lower than the one specified for `timeout_seconds`. If more time than the specified heartbeat elapses between heartbeats from the task, then the interpreter fails the state with a `States.Timeout` Error Name.
            heartbeat_seconds_path (str, optional): Path specifying the state's heartbeat value in seconds from the state input. When resolved, the path must select a field whose value is a positive integer.
            input_path (str, optional): Path applied to the state’s raw input to select some or all of it; that selection is used by the state. (default: '$')
            parameters (dict, optional): The value of this field becomes the effective input for the state.
            result_path (str, optional): Path specifying the raw input’s combination with or replacement by the state’s result. (default: '$')
            output_path (str, optional): Path applied to the state’s output after the application of `result_path`, producing the effective output which serves as the raw input for the next state. (default: '$')
        """

        """
        Example resource arn: arn:aws:states:::elasticmapreduce:modifyInstanceGroupByName
        """

        kwargs[Field.Resource.value] = get_service_integration_arn(ELASTICMAPREDUCE_SERVICE_NAME,
                                                                   ElasticMapReduceApi.ModifyInstanceGroupByName)

        super(EmrModifyInstanceGroupByNameStep, self).__init__(state_id, **kwargs)<|MERGE_RESOLUTION|>--- conflicted
+++ resolved
@@ -17,13 +17,10 @@
 from stepfunctions.steps.fields import Field
 from stepfunctions.steps.integration_resources import IntegrationPattern, get_service_integration_arn
 
+DATABREW_SERVICE_NAME = "databrew"
 DYNAMODB_SERVICE_NAME = "dynamodb"
-<<<<<<< HEAD
-DATABREW_SERVICE_NAME = "databrew"
-=======
 ELASTICMAPREDUCE_SERVICE_NAME = "elasticmapreduce"
 EVENTBRIDGE_SERVICE_NAME = "events"
->>>>>>> ab08aad7
 SNS_SERVICE_NAME = "sns"
 SQS_SERVICE_NAME = "sqs"
 
@@ -58,7 +55,10 @@
     ModifyInstanceGroupByName = "modifyInstanceGroupByName"
 
 
-<<<<<<< HEAD
+class EventBridgeApi(Enum):
+    PutEvents = "putEvents"
+
+
 class DataBrewStartJobRunStep(Task):
 
     """
@@ -97,10 +97,6 @@
                                                                        DataBrewApi.StartJobRun)
 
         super(DataBrewStartJobRunStep, self).__init__(state_id, **kwargs)
-=======
-class EventBridgeApi(Enum):
-    PutEvents = "putEvents"
->>>>>>> ab08aad7
 
 
 class DynamoDBGetItemStep(Task):
